import React from "react";
import ROSLIB from "roslib";
import {
    ROSJointState,
    ROSCompressedImage,
    ValidJoints,
    VideoProps,
    ROSOccupancyGrid,
    ROSPose,
    ActionState,
    ActionStatusList,
    ROSBatteryState,
} from "shared/util";
import {
    rosJointStatetoRobotPose,
    ValidJointStateDict,
    RobotPose,
    IsRunStoppedMessage,
} from "../../../shared/util";

export var robotMode: "navigation" | "position" = "position";
export var rosConnected = false;

// Names of ROS actions
const moveBaseActionName = "/navigate_to_pose";
const moveToPregraspActionName = "/move_to_pregrasp";
const showTabletActionName = "/show_tablet";

export class Robot extends React.Component {
    private ros: ROSLIB.Ros;
    private readonly rosURL = "wss://localhost:9090";
    private rosReconnectTimerID?: ReturnType<typeof setTimeout>;
    private onRosConnectCallback?: () => Promise<void>;
    private jointLimits: { [key in ValidJoints]?: [number, number] } = {};
    private jointState?: ROSJointState;
    private poseGoal?: ROSLIB.ActionGoal;
    private poseGoalComplete?: boolean;
    private isRunStopped?: boolean;
    private moveBaseGoal?: ROSLIB.ActionGoal;
    private trajectoryClient?: ROSLIB.ActionClient;
    private moveBaseClient?: ROSLIB.ActionClient;
    private moveToPregraspGoal?: ROSLIB.ActionGoal;
    private showTabletGoal?: ROSLIB.ActionGoal;
    private moveToPregraspClient?: ROSLIB.ActionClient;
    private showTabletClient?: ROSLIB.ActionClient;
    private cmdVelTopic?: ROSLIB.Topic;
    private switchToNavigationService?: ROSLIB.Service;
    private switchToPositionService?: ROSLIB.Service;
    private setCameraPerspectiveService?: ROSLIB.Service;
    private setRealsenseDepthSensingService?: ROSLIB.Service;
    private setGripperDepthSensingService?: ROSLIB.Service;
    private setExpandedGripperService?: ROSLIB.Service;
    private setRealsenseShowBodyPoseService?: ROSLIB.Service;
    private setComputeBodyPoseService?: ROSLIB.Service;
    private setRunStopService?: ROSLIB.Service;
    private robotFrameTfClient?: ROSLIB.TFClient;
    private mapFrameTfClient?: ROSLIB.TFClient;
    private linkGripperFingerLeftTF?: ROSLIB.Transform;
    private linkTabletTF?: ROSLIB.Transform;
    private linkWristYawTF?: ROSLIB.Transform;
    private linkHeadTiltTF?: ROSLIB.Transform;
    private jointStateCallback: (
        robotPose: RobotPose,
        jointValues: ValidJointStateDict,
        effortValues: ValidJointStateDict,
    ) => void;
    private batteryStateCallback: (batteryState: ROSBatteryState) => void;
    private occupancyGridCallback: (occupancyGrid: ROSOccupancyGrid) => void;
    private moveBaseResultCallback: (goalState: ActionState) => void;
    private moveToPregraspResultCallback: (goalState: ActionState) => void;
    private showTabletResultCallback: (goalState: ActionState) => void;
    private amclPoseCallback: (pose: ROSLIB.Transform) => void;
    private isRunStoppedCallback: (isRunStopped: boolean) => void;
    private hasBetaTeleopKitCallback: (value: boolean) => void;
    private stretchToolCallback: (value: string) => void;
    private lookAtGripperInterval?: number; // ReturnType<typeof setInterval>
    private subscriptions: ROSLIB.Topic[] = [];
    private hasBetaTeleopKitParam: ROSLIB.Param;
    private stretchToolParam: ROSLIB.Param;
    private textToSpeechTopic?: ROSLIB.Topic;

    constructor(props: {
        jointStateCallback: (
            robotPose: RobotPose,
            jointValues: ValidJointStateDict,
            effortValues: ValidJointStateDict,
        ) => void;
        batteryStateCallback: (batteryState: ROSBatteryState) => void;
        occupancyGridCallback: (occupancyGrid: ROSOccupancyGrid) => void;
        moveBaseResultCallback: (goalState: ActionState) => void;
        moveToPregraspResultCallback: (goalState: ActionState) => void;
        showTabletResultCallback: (goalState: ActionState) => void;
        amclPoseCallback: (pose: ROSLIB.Transform) => void;
        isRunStoppedCallback: (isRunStopped: boolean) => void;
        hasBetaTeleopKitCallback: (value: boolean) => void;
        stretchToolCallback: (value: string) => void;
    }) {
        super(props);
        this.jointStateCallback = props.jointStateCallback;
        this.batteryStateCallback = props.batteryStateCallback;
        this.occupancyGridCallback = props.occupancyGridCallback;
        this.moveBaseResultCallback = props.moveBaseResultCallback;
        this.moveToPregraspResultCallback = props.moveToPregraspResultCallback;
        this.showTabletResultCallback = props.showTabletResultCallback;
        this.amclPoseCallback = props.amclPoseCallback;
        this.isRunStoppedCallback = props.isRunStoppedCallback;
        this.hasBetaTeleopKitCallback = props.hasBetaTeleopKitCallback;
        this.stretchToolCallback = props.stretchToolCallback;
    }

    setOnRosConnectCallback(callback: () => Promise<void>) {
        this.onRosConnectCallback = callback;
    }

    async connect(): Promise<void> {
        console.log("Connecting to ROS...");
        this.ros = new ROSLIB.Ros({
            // set this to false to use the new service interface to
            // tf2_web_republisher. true is the default and means roslibjs
            // will use the action interface
            groovyCompatibility: false,
            url: this.rosURL,
        });

        this.ros.on("connection", async () => {
            console.log("Connected to ROS.");
            // We check that bidirectional communications with ROS are working, and
            // that some key topics have publishers (which are indicative of all
            // required nodes being loaded). This is because ROSbridge matches the
            // QoS of publishers, so without publishers there is likely to be a
            // QoS mismatch.
            let isConnected = await this.checkROSConnection();
            if (isConnected) {
                await this.onConnect();
                if (this.onRosConnectCallback)
                    await this.onRosConnectCallback();
            } else {
                console.log(
                    "Required ROS nodes are not yet loaded. Reconnecting.",
                );
                this.reconnect();
            }
        });
        this.ros.on("error", (error) => {
            console.log("Error connecting to ROS:", error);
            this.reconnect();
        });

        this.ros.on("close", () => {
            console.log("Connection to ROS has been closed.");
            this.reconnect();
        });
    }

    async reconnect(interval_ms: number = 1000) {
        if (!this.rosReconnectTimerID) {
            this.rosReconnectTimerID = setTimeout(() => {
                console.log("Reconnecting to ROS...");
                this.ros.close();
                this.ros.connect(this.rosURL);
                this.rosReconnectTimerID = undefined;
            }, interval_ms);
        }
    }

    async checkROSConnection(
        required_topics: string[] = [
            "/camera/color/image_raw/rotated/compressed",
            "/gripper_camera/image_raw/cropped/compressed",
            "/navigation_camera/image_raw/rotated/compressed",
            "/stretch/joint_states",
        ],
        timeout_ms: number = 5000,
    ): Promise<boolean> {
        // For backwards compatibility with older versions of roslibjs, use the
        // local copy of getPublishers if the ROS object does not have it.
        let getPublishers = this.getPublishers.bind(this);
        if (this.ros.getPublishers !== undefined) {
            getPublishers = this.ros.getPublishers.bind(this.ros);
        }

        let numRequiredTopicsWithPublisher = 0;
        let isResolved = false;
        console.log("Checking ROS connection...");
        return new Promise(async (resolve) => {
            if (this.ros.isConnected) {
                for (let topic of required_topics) {
                    // Verify that the topic has a publisher
                    getPublishers(
                        topic,
                        // Success callback
                        (publishers: string[]) => {
                            if (publishers.length > 0) {
                                console.log("Got a publisher on topic", topic);
                                numRequiredTopicsWithPublisher += 1;
                                if (
                                    numRequiredTopicsWithPublisher ===
                                    required_topics.length
                                ) {
                                    console.log(
                                        "Got publishers on all required topics.",
                                    );
                                    isResolved = true;
                                    resolve(true);
                                }
                            } else {
                                console.log("No publisher on topic", topic);
                                isResolved = true;
                                resolve(false);
                            }
                        },
                        // Failure callback
                        (error) => {
                            console.log(
                                "Error in getting publishers for topic",
                                topic,
                                error,
                            );
                            isResolved = true;
                            resolve(false);
                        },
                    );
                }
                resolve(
                    await new Promise<boolean>((resolve) =>
                        setTimeout(() => {
                            if (!isResolved) {
                                if (
                                    numRequiredTopicsWithPublisher <
                                    required_topics.length
                                ) {
                                    console.log(
                                        "Timed out with at least one required topic not having publishers.",
                                    );
                                    resolve(false);
                                }
                            }
                        }, timeout_ms),
                    ),
                );
            } else {
                console.log("ROS is not connected.");
                isResolved = true;
                resolve(false);
            }
        });
    }

    async onConnect() {
        console.log("onConnect");
        this.subscribeToJointState();
        this.subscribeToJointLimits();
        this.subscribeToBatteryState();
        this.subscribeToActionResult(
            moveBaseActionName,
            this.moveBaseResultCallback,
            "Navigation canceled!",
            "Navigation succeeded!",
            "Navigation failed!",
        );
        this.subscribeToActionResult(
            moveToPregraspActionName,
            this.moveToPregraspResultCallback,
            "Move To Pre-grasp canceled!",
            "Move To Pre-grasp succeeded!",
            "Move To Pre-grasp failed!",
        );
        this.subscribeToActionResult(
            showTabletActionName,
            this.showTabletResultCallback,
            "Show Tablet canceled!",
            "Show Tablet succeeded!",
            "Show Tablet failed!",
        );
        this.subscribeToIsRunStopped();
        this.createTrajectoryClient();
        this.createMoveBaseClient();
        this.createMoveToPregraspClient();
        this.createShowTabletClient();
        this.createCmdVelTopic();
        this.createSwitchToNavigationService();
        this.createSwitchToPositionService();
        this.createRealsenseDepthSensingService();
        this.createGripperDepthSensingService();
        this.createExpandedGripperService();
        this.createRealsenseShowBodyPoseService();
        this.createComputeBodyPoseService();
        this.createRunStopService();
        this.createRobotFrameTFClient();
        this.createMapFrameTFClient();
        this.subscribeToHeadTiltTF();
        this.subscribeToMapTF();
        this.createTextToSpeechTopic();

        return Promise.resolve();
    }

    closeROSConnection() {
        this.subscriptions.forEach((topic) => {
            topic.unsubscribe();
        });
        this.ros.close();
    }

    isROSConnected() {
        return this.ros.isConnected;
    }

    subscribeToJointState() {
        const jointStateTopic: ROSLIB.Topic<ROSJointState> = new ROSLIB.Topic({
            ros: this.ros,
            name: "/stretch/joint_states",
            messageType: "sensor_msgs/msg/JointState",
        });
        this.subscriptions.push(jointStateTopic);

        jointStateTopic.subscribe((msg: ROSJointState) => {
            this.jointState = msg;
            let robotPose: RobotPose = rosJointStatetoRobotPose(
                this.jointState,
            );
            let jointValues: ValidJointStateDict = {};
            let effortValues: ValidJointStateDict = {};
            this.jointState.name.forEach((name?: ValidJoints) => {
                let inLimits = this.inJointLimits(name);
                let collision = this.inCollision(name);
                if (inLimits) jointValues[name!] = inLimits;
                if (collision) effortValues[name!] = collision;
            });

            if (this.jointStateCallback)
                this.jointStateCallback(robotPose, jointValues, effortValues);
        });
    }

    subscribeToJointLimits() {
        const jointLimitsTopic: ROSLIB.Topic<ROSJointState> = new ROSLIB.Topic({
            ros: this.ros,
            name: "/joint_limits",
            messageType: "sensor_msgs/msg/JointState",
        });
        this.subscriptions.push(jointLimitsTopic);

        jointLimitsTopic.subscribe((msg: ROSJointState) => {
            msg.name.forEach((name: string, idx: number) => {
                console.log(
                    "Got joint limit for",
                    name,
                    msg.position[idx],
                    msg.velocity[idx],
                );
                if (name == "joint_arm") name = "wrist_extension";
                this.jointLimits[name] = [msg.position[idx], msg.velocity[idx]];
            });
        });
    }

    subscribeToBatteryState() {
        const batteryStateTopic: ROSLIB.Topic<ROSBatteryState> =
            new ROSLIB.Topic({
                ros: this.ros,
                name: "/battery",
                messageType: "sensor_msgs/msg/BatteryState",
            });
        this.subscriptions.push(batteryStateTopic);

        batteryStateTopic.subscribe((msg: ROSBatteryState) => {
            if (this.batteryStateCallback) this.batteryStateCallback(msg);
        });
    }

    subscribeToVideo(props: VideoProps) {
        let topic: ROSLIB.Topic<ROSCompressedImage> = new ROSLIB.Topic({
            ros: this.ros,
            name: props.topicName,
            messageType: "sensor_msgs/CompressedImage",
        });
        topic.subscribe(props.callback);
        this.subscriptions.push(topic);
    }

    getHasBetaTeleopKit() {
        this.hasBetaTeleopKitParam = new ROSLIB.Param({
            ros: this.ros,
            name: "/configure_video_streams_gripper:has_beta_teleop_kit",
        });

        this.hasBetaTeleopKitParam.get((value: boolean) => {
            console.log("has beta teleop kit: ", value);
            if (this.hasBetaTeleopKitCallback)
                this.hasBetaTeleopKitCallback(value);
        });
    }

    getStretchTool() {
        console.log("Getting stretch tool", this.ros.isConnected);
        // NOTE: This information can also come from the /tool topic.
        // However, we only need it once, so opt for a parameter.
        this.stretchToolParam = new ROSLIB.Param({
            ros: this.ros,
            name: "/configure_video_streams_gripper:stretch_tool",
        });

        this.stretchToolParam.get((value: string) => {
            console.log("stretch tool: ", value);
            if (value === "eoa_wrist_dw3_tool_tablet_12in") {
                this.subscribeToTabletTF();
            } else if (
                [
                    "eoa_wrist_dw3_tool_sg3",
                    "tool_stretch_dex_wrist",
                    "tool_stretch_gripper",
                ].includes(value)
            ) {
                this.subscribeToGripperFingerTF();
            } else {
                this.subscribeToWristYawTF();
            }
            if (this.stretchToolCallback) this.stretchToolCallback(value);
        });
    }

    getOccupancyGrid() {
        let getMapService = new ROSLIB.Service({
            ros: this.ros,
            name: "/map_server/map",
            serviceType: "nav2_msgs/srv/GetMap",
        });

        var request = new ROSLIB.ServiceRequest({});
        getMapService?.callService(
            request,
            (response: { map: ROSOccupancyGrid }) => {
                if (this.occupancyGridCallback)
                    this.occupancyGridCallback(response.map);
            },
        );
    }

    getJointLimits() {
        console.log("Getting joint limits");
        let getJointLimitsService = new ROSLIB.Service({
            ros: this.ros,
            name: "/get_joint_states",
            serviceType: "std_srvs/Trigger",
        });

        var request = new ROSLIB.ServiceRequest({});
        getJointLimitsService.callService(
            request,
            () => {
                console.log("Got joint limits service succeeded");
            },
            (error) => {
                console.log("Got joint limits service failed", error);
            },
        );
    }

    subscribeToActionResult(
        actionName: string,
        callback?: (goalState: ActionState) => void,
        cancelMsg?: string,
        successMsg?: string,
        failureMsg?: string,
    ) {
        // Get the messages
        if (!cancelMsg) {
            cancelMsg = "Action " + actionName + "canceled!";
        }
        if (!successMsg) {
            successMsg = "Action " + actionName + "succeeded!";
        }
        if (!failureMsg) {
            failureMsg = "Action " + actionName + "failed!";
        }

        // Create the topic
        let topic: ROSLIB.Topic<ActionStatusList> = new ROSLIB.Topic({
            ros: this.ros,
            name: actionName + "/_action/status",
            messageType: "action_msgs/msg/GoalStatusArray",
        });
        this.subscriptions.push(topic);

        // Subscribe to the topic
        topic.subscribe((msg: ActionStatusList) => {
            console.log("Got action status msg", msg);
            let status = msg.status_list.pop()?.status;
            console.log("For action ", actionName, "got status ", status);
            if (callback) {
                if (status == 5)
                    callback({
                        state: cancelMsg,
                        alert_type: "error",
                    });
                else if (status == 4)
                    callback({
                        state: successMsg,
                        alert_type: "success",
                    });
                else if (status == 6)
                    callback({
                        state: failureMsg,
                        alert_type: "error",
                    });
            }
        });
    }

    subscribeToIsRunStopped() {
        let topic: ROSLIB.Topic = new ROSLIB.Topic({
            ros: this.ros,
            name: "is_runstopped",
            messageType: "std_msgs/msg/Bool",
        });
        this.subscriptions.push(topic);

        topic.subscribe((msg) => {
            if (this.isRunStoppedCallback) this.isRunStoppedCallback(msg.data);
        });
    }

    createTrajectoryClient() {
        this.trajectoryClient = new ROSLIB.ActionHandle({
            ros: this.ros,
            name: "/stretch_controller/follow_joint_trajectory",
            actionType: "control_msgs/action/FollowJointTrajectory",
        });
    }

    createMoveBaseClient() {
        this.moveBaseClient = new ROSLIB.ActionHandle({
            ros: this.ros,
            name: moveBaseActionName,
            actionType: "nav2_msgs/action/NavigateToPose",
            // timeout: 100
        });
    }

    createMoveToPregraspClient() {
        this.moveToPregraspClient = new ROSLIB.ActionHandle({
            ros: this.ros,
            name: moveToPregraspActionName,
            actionType: "stretch_web_teleop/action/MoveToPregrasp",
        });
    }

    createShowTabletClient() {
        this.showTabletClient = new ROSLIB.ActionHandle({
            ros: this.ros,
            name: showTabletActionName,
            actionType: "stretch_tablet_interfaces/action/ShowTablet",
        });
    }

    createCmdVelTopic() {
        this.cmdVelTopic = new ROSLIB.Topic({
            ros: this.ros,
            name: "/stretch/cmd_vel",
            messageType: "geometry_msgs/Twist",
        });
    }

    createTextToSpeechTopic() {
        this.textToSpeechTopic = new ROSLIB.Topic({
            ros: this.ros,
            name: "/text_to_speech",
            messageType: "stretch_web_teleop/msg/TextToSpeech",
        });
    }

    createSwitchToNavigationService() {
        this.switchToNavigationService = new ROSLIB.Service({
            ros: this.ros,
            name: "/switch_to_navigation_mode",
            serviceType: "std_srvs/Trigger",
        });
    }

    createSwitchToPositionService() {
        this.switchToPositionService = new ROSLIB.Service({
            ros: this.ros,
            name: "/switch_to_position_mode",
            serviceType: "std_srvs/Trigger",
        });
    }

    createRealsenseDepthSensingService() {
        this.setRealsenseDepthSensingService = new ROSLIB.Service({
            ros: this.ros,
            name: "/realsense_depth_ar",
            serviceType: "std_srvs/srv/SetBool",
        });
    }

    createGripperDepthSensingService() {
        this.setGripperDepthSensingService = new ROSLIB.Service({
            ros: this.ros,
            name: "/gripper_depth_ar",
            serviceType: "std_srvs/srv/SetBool",
        });
    }

    createExpandedGripperService() {
        this.setExpandedGripperService = new ROSLIB.Service({
            ros: this.ros,
            name: "/expanded_gripper",
            serviceType: "std_srvs/srv/SetBool",
        });
    }

    createRealsenseShowBodyPoseService() {
        this.setRealsenseShowBodyPoseService = new ROSLIB.Service({
            ros: this.ros,
            name: "/realsense_body_pose_ar",
            serviceType: "std_srvs/srv/SetBool",
        });
    }

    createComputeBodyPoseService() {
        this.setComputeBodyPoseService = new ROSLIB.Service({
            ros: this.ros,
            name: "/toggle_body_pose_estimator",
            serviceType: "std_srvs/srv/SetBool",
        });
    }

    createRunStopService() {
        this.setRunStopService = new ROSLIB.Service({
            ros: this.ros,
            name: "/runstop",
            serviceType: "std_srvs/srv/SetBool",
        });
    }

    createRobotFrameTFClient() {
        this.robotFrameTfClient = new ROSLIB.TFClient({
            ros: this.ros,
            fixedFrame: "base_link",
            angularThres: 0.001,
            transThres: 0.001,
            rate: 10,
        });
    }

    createMapFrameTFClient() {
        this.mapFrameTfClient = new ROSLIB.TFClient({
            ros: this.ros,
            fixedFrame: "map",
            angularThres: 0.001,
            transThres: 0.001,
            rate: 10,
        });
    }

    subscribeToGripperFingerTF() {
        this.robotFrameTfClient?.subscribe(
            "link_gripper_finger_left",
            (transform) => {
                this.linkGripperFingerLeftTF = transform;
            },
        );
    }

    subscribeToTabletTF() {
        this.robotFrameTfClient?.subscribe(
            "link_DW3_tablet_12in",
            (transform) => {
                this.linkTabletTF = transform;
            },
        );
    }

    subscribeToWristYawTF() {
        this.robotFrameTfClient?.subscribe("link_wrist_yaw", (transform) => {
            this.linkWristYawTF = transform;
        });
    }

    subscribeToHeadTiltTF() {
        this.robotFrameTfClient?.subscribe("link_head_tilt", (transform) => {
            this.linkHeadTiltTF = transform;
        });
    }

    subscribeToMapTF() {
        this.mapFrameTfClient?.subscribe("base_link", (transform) => {
            if (this.amclPoseCallback) this.amclPoseCallback(transform);
        });
    }

    setRealsenseDepthSensing(toggle: boolean) {
        var request = new ROSLIB.ServiceRequest({ data: toggle });
        this.setRealsenseDepthSensingService?.callService(
            request,
            (response: boolean) => {
                response
                    ? console.log(
                          "Successfully set realsense depth sensing to",
                          toggle,
                      )
                    : console.log(
                          "Failed to set realsense depth sensing to",
                          toggle,
                      );
            },
        );
    }

    setGripperDepthSensing(toggle: boolean) {
        var request = new ROSLIB.ServiceRequest({ data: toggle });
        this.setGripperDepthSensingService?.callService(
            request,
            (response: boolean) => {
                response
                    ? console.log(
                          "Successfully set gripper depth sensing to",
                          toggle,
                      )
                    : console.log(
                          "Failed to set gripper depth sensing to",
                          toggle,
                      );
            },
        );
    }

    setExpandedGripper(toggle: boolean) {
        var request = new ROSLIB.ServiceRequest({ data: toggle });
        this.setExpandedGripperService?.callService(
            request,
            (response: boolean) => {
                response
                    ? console.log(
                          "Successfully set expanded gripper to",
                          toggle,
                      )
                    : console.log("Failed to set expanded gripper to", toggle);
            },
        );
    }

    setRealsenseShowBodyPose(toggle: boolean) {
        var request = new ROSLIB.ServiceRequest({ data: toggle });
        this.setRealsenseShowBodyPoseService?.callService(
            request,
            (response: boolean) => {
                response
                    ? console.log(
                          "Successfully set realsense depth sensing to",
                          toggle,
                      )
                    : console.log(
                          "Failed to set realsense depth sensing to",
                          toggle,
                      );
            },
        );
    }

    setComputeBodyPose(toggle: boolean) {
        var request = new ROSLIB.ServiceRequest({ data: toggle });
        this.setComputeBodyPoseService?.callService(
            request,
            (response: boolean) => {
                response
                    ? console.log(
                          "Successfully set compute body pose to",
                          toggle,
                      )
                    : console.log("Failed to set compute body pose to", toggle);
            },
        );
    }

    setRunStop(toggle: boolean) {
        var request = new ROSLIB.ServiceRequest({ data: toggle });
        this.setRunStopService?.callService(request, (response: boolean) => {});
    }

    /**
     * In navigation mode, you can send position commands to the arm and
     * velocity commands to the base.
     */
    switchToNavigationMode() {
        var request = new ROSLIB.ServiceRequest({});
        if (robotMode !== "navigation") {
            this.switchToNavigationService!.callService(request, () => {
                robotMode = "navigation";
                console.log("Switched to navigation mode");
            });
        }
    }

    /**
     * In position mode, you can send position commands to the arm and
     * position commands to the base. This mode is no longer used in the
     * web interface.
     */
    switchToPositionMode = () => {
        var request = new ROSLIB.ServiceRequest({});
        if (robotMode !== "position") {
            this.switchToPositionService!.callService(request, () => {
                robotMode = "position";
                console.log("Switched to position mode");
            });
        }
    };

    executeBaseVelocity = (props: { linVel: number; angVel: number }): void => {
        this.switchToNavigationMode();
        this.stopExecution();
        let twist = new ROSLIB.Message({
            linear: {
                x: props.linVel,
                y: 0,
                z: 0,
            },
            angular: {
                x: 0,
                y: 0,
                z: props.angVel,
            },
        });
        if (!this.cmdVelTopic) throw "cmdVelTopic is undefined";
        console.log("Publishing base velocity twist message");
        this.cmdVelTopic.publish(twist);
    };

    makeIncrementalMoveGoal(
        jointName: ValidJoints,
        jointValueInc: number,
    ): ROSLIB.Goal | undefined {
        if (!this.jointState) throw "jointState is undefined";
        let newJointValue = this.getJointValue(jointName);
        // Paper over Hello's fake joints
        if (
            jointName === "translate_mobile_base" ||
            jointName === "rotate_mobile_base"
        ) {
            // These imaginary joints are floating, always have 0 as their reference
            newJointValue = 0;
        }

        let collision = this.inCollision({
            jointStateMessage: this.jointState,
            jointName: jointName,
        });
        let collisionIndex = jointValueInc <= 0 ? 0 : 1;
        if (jointName === "joint_wrist_yaw") {
            collisionIndex = jointValueInc <= 0 ? 1 : 0;
        }
        // Negative joint increment is for lower/retract/wrist out
        // Positive joint increment is for lift/extend/wrist in
        let index = jointValueInc <= 0 ? 0 : 1;
        // If request to move the joint in the direction of collision, cancel movement
        if (collision[collisionIndex]) return;

        newJointValue = newJointValue + jointValueInc;

        // Make sure new joint value is within limits
        if (jointName in this.jointLimits) {
            let inLimits = this.inJointLimitsHelper(newJointValue, jointName);
            if (!inLimits) throw "invalid joint name";
            // console.log(newJointValue, this.jointLimits[jointName]![index], inLimits[index])
            if (!inLimits[index])
                newJointValue = this.jointLimits[jointName]![index];
        }

        let pose = { [jointName]: newJointValue };
        if (!this.trajectoryClient) throw "trajectoryClient is undefined";
        return this.makePoseGoal(pose);
    }

    makeMoveBaseGoal(pose: ROSPose) {
        if (!this.moveBaseClient) throw "moveBaseClient is undefined";

        let newGoal = new ROSLIB.ActionGoal({
            pose: {
                header: {
                    frame_id: "map",
                },
                pose: pose,
            },
        });

        return newGoal;
    }

    makeMoveToPregraspGoal(
        scaled_x: number,
        scaled_y: number,
        horizontal: boolean,
    ) {
        if (!this.moveToPregraspClient)
            throw "moveToPregraspClient is undefined";

        let newGoal = new ROSLIB.ActionGoal({
            scaled_u: scaled_x,
            scaled_v: scaled_y,
            pregrasp_direction: horizontal ? 1 : 2,
        });

        return newGoal;
    }

    makeShowTabletGoal() {
        if (!this.showTabletClient) throw "showTabletClient is undefined";

        let newGoal = new ROSLIB.ActionGoal({
            // TODO: Update once we have a finalized interface!
            number_of_pose_estimates: 10,
        });

        return newGoal;
    }

    makePoseGoal(pose: RobotPose) {
        let jointNames: ValidJoints[] = [];
        let jointPositions: number[] = [];
        for (let key in pose) {
            jointNames.push(key as ValidJoints);
            jointPositions.push(pose[key as ValidJoints]!);
        }

        console.log(this.trajectoryClient);

        if (!this.trajectoryClient) throw "trajectoryClient is undefined";
        let newGoal = new ROSLIB.ActionGoal({
            trajectory: {
                header: {
                    stamp: {
                        secs: 0,
                        nsecs: 0,
                    },
                },
                joint_names: jointNames,
                points: [
                    {
                        positions: jointPositions,
                        // The following might causing the jumpiness in continuous motions
                        time_from_start: {
                            secs: 1,
                            nsecs: 0,
                        },
                    },
                ],
            },
        });

        return newGoal;
    }

    makePoseGoals(poses: RobotPose[]) {
        let jointNames: ValidJoints[] = [];
        for (let key in poses[0]) {
            jointNames.push(key as ValidJoints);
        }

        let points: any = [];
        let jointPositions: number[] = [];
        poses.forEach((pose, index) => {
            jointPositions = [];
            for (let key in pose) {
                jointPositions.push(pose[key as ValidJoints]!);
            }
            points.push({
                positions: jointPositions,
                time_from_start: {
                    secs: 10,
                    nsecs: 0,
                },
            });
        });

        if (!this.trajectoryClient) throw "trajectoryClient is undefined";
        let newGoal = new ROSLIB.ActionGoal({
            trajectory: {
                header: {
                    stamp: {
                        secs: 0,
                        nsecs: 0,
                    },
                },
                joint_names: jointNames,
                points: points,
            },
        });

        return newGoal;
    }

    executePoseGoal(pose: RobotPose) {
        this.switchToNavigationMode();
        this.stopExecution();
        this.poseGoal = this.makePoseGoal(pose);
        this.trajectoryClient.createClient(this.poseGoal);
    }

    async executePoseGoals(poses: RobotPose[], index: number) {
        this.switchToNavigationMode();
        this.stopExecution();
        this.poseGoal = this.makePoseGoals(poses);
        this.trajectoryClient.createClient(this.poseGoal);
    }

    executeMoveBaseGoal(pose: ROSPose) {
        this.switchToNavigationMode();
        // this.stopExecution()
        this.moveBaseGoal = this.makeMoveBaseGoal(pose);
        this.moveBaseClient.createClient(this.moveBaseGoal);
        // this.moveBaseResultCallback({state: "Navigating to selected goal...", alert_type: "info"})
        // this.moveBaseGoal.send()
    }

    executeIncrementalMove(jointName: ValidJoints, increment: number) {
        this.switchToNavigationMode();
        this.stopAutonomousClients();
        this.poseGoal = this.makeIncrementalMoveGoal(jointName, increment);
        this.trajectoryClient.createClient(this.poseGoal);
    }

<<<<<<< HEAD
    stopExecution() {
        this.stopTrajectoryClient();
        this.stopMoveBaseClient();
        this.stopMoveToPregraspClient();
        this.stopShowTabletClient();
=======
    // NOTE: When we undo this temp fix (of not stopping the
    // trajectory client) we also need to undo it in FunctionProvider.jsx
    // `stopCurrentAction()`.
    // However, we should consider not stopping the trajectory client here,
    // regardless, because:
    //   (1) there is a race condition where ROS can receive the cancellation
    //       request *after* the new goal, and thus cancel the new goal (e.g.,
    //       this occurs often when toggling the tablet between portrait and
    //       landscape mode);
    //   (2) the trajectory client smoothly interpolates between goals anyway,
    //       so there is no need to stop it.
    // If we premanently don't stop the trajectory client here, then
    // `stopExecution` should just be replaced with `stopAutonomousClients`.
    stopExecution(stop_trajectory_client: boolean = false) {
        if (stop_trajectory_client) this.stopTrajectoryClient();
        this.stopAutonomousClients();
>>>>>>> 41fd0fbc
    }

    stopAutonomousClients() {
        this.stopMoveBaseClient();
        this.stopMoveToPregraspClient();
        this.stopShowTabletClient();
    }

    stopTrajectoryClient() {
        if (!this.trajectoryClient) throw "trajectoryClient is undefined";
        if (this.poseGoal) {
            this.trajectoryClient.cancelGoal();
            // this.poseGoal.cancel()
            this.poseGoal = undefined;
        }
    }

    stopMoveBaseClient() {
        if (!this.moveBaseClient) throw "moveBaseClient is undefined";
        if (this.moveBaseGoal) {
            this.moveBaseClient.cancelGoal();
            // this.moveBaseGoal.cancel()
            this.moveBaseGoal = undefined;
        }
    }

    /**
     * @param x The x coordinate of the click on the Realsense camera
     * @param y The y coordinate of the click on the Realsense camera
     * @param horizontal Whether the gripper should orient horizontally or vertically.
     */
    executeMoveToPregraspGoal(
        scaled_x?: number,
        scaled_y?: number,
        horizontal?: boolean,
    ) {
        if (
            scaled_x === undefined ||
            scaled_y === undefined ||
            horizontal === undefined
        ) {
            return;
        }
        console.log(
            "Got move to pregrasp goal",
            scaled_x,
            scaled_y,
            horizontal,
        );
        this.moveToPregraspGoal = this.makeMoveToPregraspGoal(
            scaled_x,
            scaled_y,
            horizontal,
        );
        this.moveToPregraspClient.createClient(this.moveToPregraspGoal);
    }

    stopMoveToPregraspClient() {
        if (!this.moveToPregraspClient)
            throw "moveToPregraspClient is undefined";
        if (this.moveToPregraspGoal) {
            this.moveToPregraspClient.cancelGoal();
            this.moveToPregraspGoal = undefined;
        }
    }

    executeShowTabletGoal() {
        this.showTabletGoal = this.makeShowTabletGoal();
        this.showTabletClient.createClient(this.showTabletGoal);
    }

    stopShowTabletClient() {
        if (!this.showTabletClient) throw "showTabletClient is undefined";
        if (this.showTabletGoal) {
            this.showTabletClient.cancelGoal();
            this.showTabletGoal = undefined;
        }
    }

    setPanTiltFollowGripper(followGripper: boolean) {
        if (this.lookAtGripperInterval && followGripper) return;

        if (followGripper) {
            let panOffset = 0;
            let tiltOffset = 0;
            let lookIfReadyAndRepeat = () => {
                if (
                    (this.linkGripperFingerLeftTF ||
                        this.linkTabletTF ||
                        this.linkWristYawTF) &&
                    this.linkHeadTiltTF
                ) {
                    this.lookAtGripper(panOffset, tiltOffset);
                }
                this.lookAtGripperInterval = window.setTimeout(
                    lookIfReadyAndRepeat,
                    500,
                );
            };
            lookIfReadyAndRepeat();
        } else {
            this.stopExecution();
            clearTimeout(this.lookAtGripperInterval);
            this.lookAtGripperInterval = undefined;
        }
    }

    lookAtGripper(panOffset: number, tiltOffset: number) {
        // If there is a gripper, follow its TF frame. Else, if there is a tablet, follow its TF frame.
        // Else, follow the quick connect TF frame.
        let transform: ROSLIB.Transform | undefined =
            this.linkGripperFingerLeftTF ||
            this.linkTabletTF ||
            this.linkWristYawTF;
        if (!transform)
            throw "linkGripperFingerLeftTF, linkTabletTF, and linkWristYawTF are all undefined";
        if (!this.linkHeadTiltTF) throw "linkHeadTiltTF is undefined";
        let posDifference = {
            x: transform.translation.x - this.linkHeadTiltTF.translation.x,
            y: transform.translation.y - this.linkHeadTiltTF.translation.y,
            z: transform.translation.z - this.linkHeadTiltTF.translation.z,
        };

        // Normalize posDifference
        const scalar = Math.sqrt(
            posDifference.x ** 2 + posDifference.y ** 2 + posDifference.z ** 2,
        );
        posDifference.x /= scalar;
        posDifference.y /= scalar;
        posDifference.z /= scalar;

        const pan = Math.atan2(posDifference.y, posDifference.x) + panOffset;
        const tilt = Math.atan2(posDifference.z, -posDifference.y) + tiltOffset;

        // Goals really close to current state cause some whiplash in these joints in simulation.
        // Ignoring small goals is a temporary fix
        if (!this.jointState) throw "jointState is undefined";
        let panDiff = Math.abs(this.getJointValue("joint_head_pan") - pan);
        let tiltDiff = Math.abs(this.getJointValue("joint_head_tilt") - tilt);
        if (panDiff < 0.02 && tiltDiff < 0.02) {
            return;
        }

        this.executePoseGoal({
            joint_head_pan: pan + panOffset,
            joint_head_tilt: tilt + tiltOffset,
        });
    }

    getJointValue(jointName: ValidJoints): number {
        // Paper over Hello's fake joint implementation
        if (jointName === "joint_arm" || jointName === "wrist_extension") {
            return (
                this.getJointValue("joint_arm_l0") +
                this.getJointValue("joint_arm_l1") +
                this.getJointValue("joint_arm_l2") +
                this.getJointValue("joint_arm_l3")
            );
        } else if (
            jointName === "translate_mobile_base" ||
            jointName === "rotate_mobile_base"
        ) {
            return 0;
        }

        let jointIndex = this.jointState.name.indexOf(jointName);
        return this.jointState.position[jointIndex];
    }

    inJointLimits(jointName: ValidJoints) {
        let jointValue = this.getJointValue(jointName);
        return this.inJointLimitsHelper(jointValue, jointName);
    }

    inJointLimitsHelper(jointValue: number, jointName: ValidJoints) {
        let jointLimits = this.jointLimits[jointName];
        if (!jointLimits) return;

        var eps = 0.03;
        let inLimits: [boolean, boolean] = [true, true];
        inLimits[0] = jointValue - eps >= jointLimits[0]; // Lower joint limit
        inLimits[1] = jointValue + eps <= jointLimits[1]; // Upper joint limit
        return inLimits;
    }

    inCollision(jointName: ValidJoints) {
        let inCollision: [boolean, boolean] = [false, false];
        // TODO: This formulation needs to be changed, because effort values are
        // robot-specific and change based on whether the robot is plugged in or not,
        // mechanical factors (e.g., an old cable), etc. Thus, a single threshold
        // will not work across all robots.
        const MAX_EFFORTS: { [key in ValidJoints]?: [number, number] } = {
            joint_head_tilt: [-50, 50],
            joint_head_pan: [-50, 50],
            wrist_extension: [-40, 40],
            joint_lift: [0, 70],
            // "joint_wrist_yaw": [-10, 10],
            // "joint_wrist_pitch": [-10, 10],
            // "joint_wrist_roll": [-10, 10],
        };

        if (!(jointName in MAX_EFFORTS)) return inCollision;

        let jointIndex = this.jointState.name.indexOf(jointName);
        // In collision if joint is applying more than 50% effort when moving downward/inward/backward
        inCollision[0] =
            this.jointState.effort[jointIndex] < MAX_EFFORTS[jointName]![0];
        // In collision if joint is applying more than 50% effort when moving upward/outward/forward
        inCollision[1] =
            this.jointState.effort[jointIndex] > MAX_EFFORTS[jointName]![1];

        return inCollision;
    }

    playTextToSpeech(
        text: string,
        override_behavior: number = 0,
        is_slow: boolean = false,
    ) {
        if (!this.textToSpeechTopic) throw "textToSpeechTopic is undefined";
        if (override_behavior != 0 && override_behavior != 1) {
            console.log(
                "override behavior must be 0 (queue) or 1 (interrupt). Setting to 0.",
            );
            override_behavior = 0;
        }
        let message = new ROSLIB.Message({
            text: text,
            is_slow: is_slow,
            override_behavior: override_behavior,
        });
        this.textToSpeechTopic.publish(message);
    }

    stopTextToSpeech() {
        // Send an empty string and override behavior 1 to interrupt the current speech
        this.playTextToSpeech("", 1);
    }

    /**
     * Copied from https://github.com/hello-vinitha/roslibjs/pull/1 and
     * https://github.com/RobotWebTools/roslibjs/pull/760 , included here for
     * backwards compatibility.
     */
    getPublishers(
        topic: string,
        callback: (publishers: string[]) => void,
        failedCallback: (message: any) => void,
    ) {
        var publishersClient = new ROSLIB.Service({
            ros: this.ros,
            name: "/rosapi/publishers",
            serviceType: "rosapi_msgs/srv/Publishers",
        });

        var request = new ROSLIB.ServiceRequest({
            topic: topic,
        });
        if (typeof failedCallback === "function") {
            publishersClient.callService(
                request,
                function (result: any) {
                    callback(result.publishers);
                },
                failedCallback,
            );
        } else {
            publishersClient.callService(request, function (result) {
                callback(result.publishers);
            });
        }
    }
}<|MERGE_RESOLUTION|>--- conflicted
+++ resolved
@@ -1021,13 +1021,6 @@
         this.trajectoryClient.createClient(this.poseGoal);
     }
 
-<<<<<<< HEAD
-    stopExecution() {
-        this.stopTrajectoryClient();
-        this.stopMoveBaseClient();
-        this.stopMoveToPregraspClient();
-        this.stopShowTabletClient();
-=======
     // NOTE: When we undo this temp fix (of not stopping the
     // trajectory client) we also need to undo it in FunctionProvider.jsx
     // `stopCurrentAction()`.
@@ -1044,7 +1037,6 @@
     stopExecution(stop_trajectory_client: boolean = false) {
         if (stop_trajectory_client) this.stopTrajectoryClient();
         this.stopAutonomousClients();
->>>>>>> 41fd0fbc
     }
 
     stopAutonomousClients() {
