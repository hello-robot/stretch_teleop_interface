--- conflicted
+++ resolved
@@ -4,11 +4,7 @@
 import { ButtonPadDef, ButtonPadId } from "../utils/componentdefinitions";
 import { className } from "shared/util";
 import { buttonFunctionProvider } from "operator/tsx/index";
-<<<<<<< HEAD
-import { getIcon, getDirectionalPaths, getRealsenseManipPaths, getGripperPaths, SVG_RESOLUTION } from "../utils/svg";
-=======
 import { getIcon, getPathsFromShape, SVG_RESOLUTION } from "../utils/svg";
->>>>>>> 505d8d10
 import { ButtonFunctions, ButtonPadButton, ButtonState } from "../functionprovider/buttonpads";
 
 /** Possible layouts for the button pad (i.e. the shape and arrangement of the 
