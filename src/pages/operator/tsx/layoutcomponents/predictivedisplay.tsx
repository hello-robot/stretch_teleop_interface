import React from "react"
import { SVG_RESOLUTION, percent2Pixel, OVERHEAD_ROBOT_BASE as BASE } from "shared/svg";
import { className, navigationProps } from "shared/util";
import "operator/css/predictivedisplay.css"
import { CustomizableComponentProps } from "./customizablecomponent";
import { predicitiveDisplayFunctionProvider } from "operator/tsx/index";

/**
 * Scales height values to fit in the navigation camera
 * @param y the number to scale
 * @returns scaled number
 */
function scaleToNavAspectRatio(y: number) {
    return y / navigationProps.width * navigationProps.height;
}

/**Arguments for drawing the dashed line in the center of the path */
const strokeDasharray = "4 10"
/**Height of the predictive display SVG */
const resolution_height = scaleToNavAspectRatio(SVG_RESOLUTION)
/**Pixel location of the front of the robot */
const baseFront = scaleToNavAspectRatio(BASE.centerY - BASE.height / 2);
/**Pixel location of the back of the robot */
const baseBack = scaleToNavAspectRatio(BASE.centerY + BASE.height / 2);
/**Y pixel position of the center of the base */
const baseCenterY = scaleToNavAspectRatio(BASE.centerY);
/**Left side of the robot */
const baseLeft = BASE.centerX - BASE.width / 2;
/**Right side of the robot */
const baseRight = BASE.centerX + BASE.width / 2;
/**Radius around the base of the rotation arrows */
const rotateArcRadius = percent2Pixel(10);

/** Functions required for predictive display */
export type PredictiveDisplayFunctions = {
    /** Callback function when mouse is clicked in predicitive display area */
    onClick: (length: number, angle: number) => void;
    /** Callback function when cursor is moved in predictive display area */
    onMove?: (length: number, angle: number) => void;
    /** Callback function for release */
    onRelease?: () => void;
    /** Callback function for leaving predictive display area */
    onLeave?: () => void;
}

<<<<<<< HEAD
// TODO: implement predictive display function provider
const mockFunctions = {
    onClick: (length: number, angle: number) => { console.log('click length', length, "angle", angle) },
    onMove: (length: number, angle: number) => { console.log('move length', length, "angle", angle) },
    onRelease: () => { console.log('release') },
    onLeave: () => { console.log('leave') },
}

=======
>>>>>>> 719e12ed
/**
 * Overlay for overhead video stream where a curved path follows the cursor, 
 * and clicking translates and/or rotates the robot base.
 * 
 * @param props {@link CustomizableComponentProps}
 */
export const PredictiveDisplay = (props: CustomizableComponentProps) => {
    const svgRef = React.useRef<SVGSVGElement>(null);
    const [trajectory, setTrajectory] = React.useState<JSX.Element | undefined>(undefined);
<<<<<<< HEAD
    const functions = mockFunctions; // TODO: implement predictive display function provider
=======
    const functions = predicitiveDisplayFunctionProvider.provideFunctions(); 
>>>>>>> 719e12ed
    const length = React.useRef<number>(0);
    const angle = React.useRef<number>(0);
    const holding = React.useRef<boolean>(false);

    function handleLeave() {
        setTrajectory(undefined);
        if (functions.onLeave) {
            functions.onLeave()
        }
    }

    function handleClick() {
        holding.current = true;
        if (functions.onClick) {
            functions.onClick(length.current, angle.current);
        }
    }

    function handleRelease() {
        holding.current = false;
        if (functions.onRelease) {
            functions.onRelease()
        }
    }

    /** Rerenders the trajectory based on the cursor location */
    function handleMove(event: React.MouseEvent<SVGSVGElement>) {
        const { clientX, clientY } = event;
        const svg = svgRef.current;
        if (!svg) return;

        // Get x and y in terms of the SVG element
        const rect = svg.getBoundingClientRect();
        const x = (clientX - rect.left) / rect.width * SVG_RESOLUTION;
        const pixelY = (clientY - rect.top) / rect.height;
        const y = scaleToNavAspectRatio(pixelY * SVG_RESOLUTION);
        const ret = drawTrajectory(x, y);

        length.current = ret[0];
        angle.current = ret[1];
        setTrajectory(ret[2]);

        if (holding && functions.onMove) {
            functions.onMove(length.current, angle.current);
        }
    }

    const customizing = props.sharedState.customizing;
    const controlProps = customizing ? {} : {
        onMouseMove: handleMove,
        onMouseLeave: handleLeave,
        onMouseDown: handleClick,
        onMouseUp: handleRelease
    };

    return (
        <svg
            viewBox={`0 0 ${SVG_RESOLUTION} ${resolution_height}`}
            preserveAspectRatio="none"
            ref={svgRef}
            className={className("predictive-display", { customizing })}
            {...controlProps}
        >
            {trajectory}
        </svg>
    )
<<<<<<< HEAD
}

/**
 * Creates a trajectory based on the cursor location
 * 
 * @param x horizontal position of the cursor
 * @param y vertical position of the cursor
 * @returns the linear distance, the angle, and the trajectory element
 */
function drawTrajectory(x: number, y: number): [number, number, JSX.Element] {
    let ret: [number, number, JSX.Element];
    if (y < baseFront) {
        ret = drawForwardTraj(x, y)
    } else if (y < baseBack) {
        // Next to base, draw rotate trajectory
        ret = drawRotate(x < BASE.centerX);
    } else {
        // Move backward
        ret = drawBackward(y);
    }
    return ret;
}

/**
=======
}

/**
 * Creates a trajectory based on the cursor location
 * 
 * @param x horizontal position of the cursor
 * @param y vertical position of the cursor
 * @returns the linear distance, the angle, and the trajectory element
 */
function drawTrajectory(x: number, y: number): [number, number, JSX.Element] {
    let ret: [number, number, JSX.Element];
    if (y < baseFront) {
        ret = drawForwardTraj(x, y)
    } else if (y < baseBack) {
        // Next to base, draw rotate trajectory
        ret = drawRotate(x < BASE.centerX);
    } else {
        // Move backward
        ret = drawBackward(y);
    }
    return ret;
}

/**
>>>>>>> 719e12ed
 * Draws an arc from the base to the cursor, such that the arc is normal
 * to the base.
 * 
 * @param x horizontal position of the cursor
 * @param y vertical position of the cursor
 * @returns the linear distance, the angle, and the trajectory element
 */
function drawForwardTraj(x: number, y: number): [number, number, JSX.Element] {
    const dx = BASE.centerX - x;
    const dy = baseFront - y;
    const heading = Math.atan2(-dx, dy)
    const sweepFlag = dx < 0;

    const distance = Math.sqrt(dx * dx + dy * dy)  // length from base to cursor
    const radius = distance / (2 * Math.sin(heading))  // radius of the center curve
    const centerPath = makeArc(BASE.centerX, baseFront, radius, sweepFlag, x, y);

    const leftEndX = x - BASE.width / 2 * Math.cos(2 * heading)
    const leftEndY = y - BASE.width / 2 * Math.sin(2 * heading)
    const leftRadius = radius + BASE.width / 2
    const leftPath = makeArc(baseLeft, baseFront, leftRadius, sweepFlag, leftEndX, leftEndY);

    const rightEndX = x + BASE.width / 2 * Math.cos(2 * heading)
    const rightEndY = y + BASE.width / 2 * Math.sin(2 * heading)
    const rightRadius = radius - BASE.width / 2
    const rightPath = makeArc(baseRight, baseFront, rightRadius, sweepFlag, rightEndX, rightEndY);

    const trajectory = (
        <>
            <path d={centerPath} style={{ strokeDasharray: strokeDasharray }} />
            <path d={leftPath} />
            <path d={rightPath} />
        </>
    );
    
    // Normalize the distance 
    const maxX = SVG_RESOLUTION / 2;
    const maxY = baseFront;
    const maxDistance = Math.sqrt(maxX * maxX + maxY * maxY);
    const normalizedDistance = distance / maxDistance;
<<<<<<< HEAD
    return [normalizedDistance, heading, trajectory];
=======
    return [normalizedDistance, -1 * heading, trajectory];
>>>>>>> 719e12ed
}

/**
 * Creates the SVG path elements for circular arrows around the base.
 * 
 * @param rotateLeft if true draws a path counter-clockwise, otherwise clockwise
 * @returns SVG path string description of the arrows
 */
function makeArrowPath(rotateLeft: boolean) {
    const arrowLength = percent2Pixel(2.5);
    const top = baseCenterY - rotateArcRadius;
    const bottom = baseCenterY + rotateArcRadius;
    const left = BASE.centerX - rotateArcRadius;
    const right = BASE.centerX + rotateArcRadius;
    const arrowDx = rotateLeft ? arrowLength : -arrowLength;

    let arrows = makeArc(rotateLeft ? right : left, baseCenterY, rotateArcRadius, !rotateLeft, BASE.centerX, top)
    arrows += `L ${BASE.centerX + arrowDx} ${top - arrowLength}`

    arrows += makeArc(rotateLeft ? left : right, baseCenterY, rotateArcRadius, !rotateLeft, BASE.centerX, bottom)
    arrows += `L ${BASE.centerX - arrowDx} ${bottom + arrowLength}`
    return arrows
}

/** Path to draw for turning left in place */
const leftArrowPath: string = makeArrowPath(true);
/** Path to draw for turning right in place */
const rightArrowPath: string = makeArrowPath(false);

/**
 * Draws circular arrows around the base for rotating in place
 * 
 * @param rotateLeft if true draws counterclockwise arrow, if false draws 
 * clockwise
 *  @returns the linear distance, the angle, and the trajectory element
 */
function drawRotate(rotateLeft: boolean): [number, number, JSX.Element] {
    const path = rotateLeft ? leftArrowPath : rightArrowPath;
    const trajectory = (
        <path d={path} />
    );
    return [0, rotateLeft ? 1 : -1, trajectory] 
}

/**
 * Draws a straight path backward from the base to the y position of the mouse
 * 
 * @param y y position of the mouse on the SVG canvas
 * @returns the linear distance, the angle, and the trajectory element
 */
function drawBackward(y: number): [number, number, JSX.Element] {
    const leftPath = `M ${baseLeft} ${baseBack} ${baseLeft} ${y}`
    const rightPath = `M ${baseRight} ${baseBack} ${baseRight} ${y}`
    const centerPath = `M ${BASE.centerX} ${baseBack} ${BASE.centerX} ${y}`
    const trajectory = (
        <>
            <path d={centerPath} style={{ strokeDasharray: strokeDasharray }} />
            <path d={leftPath} />
            <path d={rightPath} />
        </>
    );

    const distance = baseBack - y;
    const maxDistance = resolution_height - baseBack;
    return [distance / maxDistance, 0, trajectory];
}

/**Formats the SVG path arc string. */
function makeArc(startX: number, startY: number, radius: number, sweepFlag: boolean, endX: number, endY: number) {
    const sweep = sweepFlag ? 1 : 0;
    return `M ${startX},${startY} A ${radius} ${radius} 0 0 ${sweep} ${endX},${endY}`
}<|MERGE_RESOLUTION|>--- conflicted
+++ resolved
@@ -43,17 +43,6 @@
     onLeave?: () => void;
 }
 
-<<<<<<< HEAD
-// TODO: implement predictive display function provider
-const mockFunctions = {
-    onClick: (length: number, angle: number) => { console.log('click length', length, "angle", angle) },
-    onMove: (length: number, angle: number) => { console.log('move length', length, "angle", angle) },
-    onRelease: () => { console.log('release') },
-    onLeave: () => { console.log('leave') },
-}
-
-=======
->>>>>>> 719e12ed
 /**
  * Overlay for overhead video stream where a curved path follows the cursor, 
  * and clicking translates and/or rotates the robot base.
@@ -63,11 +52,7 @@
 export const PredictiveDisplay = (props: CustomizableComponentProps) => {
     const svgRef = React.useRef<SVGSVGElement>(null);
     const [trajectory, setTrajectory] = React.useState<JSX.Element | undefined>(undefined);
-<<<<<<< HEAD
-    const functions = mockFunctions; // TODO: implement predictive display function provider
-=======
     const functions = predicitiveDisplayFunctionProvider.provideFunctions(); 
->>>>>>> 719e12ed
     const length = React.useRef<number>(0);
     const angle = React.useRef<number>(0);
     const holding = React.useRef<boolean>(false);
@@ -134,7 +119,6 @@
             {trajectory}
         </svg>
     )
-<<<<<<< HEAD
 }
 
 /**
@@ -159,32 +143,6 @@
 }
 
 /**
-=======
-}
-
-/**
- * Creates a trajectory based on the cursor location
- * 
- * @param x horizontal position of the cursor
- * @param y vertical position of the cursor
- * @returns the linear distance, the angle, and the trajectory element
- */
-function drawTrajectory(x: number, y: number): [number, number, JSX.Element] {
-    let ret: [number, number, JSX.Element];
-    if (y < baseFront) {
-        ret = drawForwardTraj(x, y)
-    } else if (y < baseBack) {
-        // Next to base, draw rotate trajectory
-        ret = drawRotate(x < BASE.centerX);
-    } else {
-        // Move backward
-        ret = drawBackward(y);
-    }
-    return ret;
-}
-
-/**
->>>>>>> 719e12ed
  * Draws an arc from the base to the cursor, such that the arc is normal
  * to the base.
  * 
@@ -225,11 +183,7 @@
     const maxY = baseFront;
     const maxDistance = Math.sqrt(maxX * maxX + maxY * maxY);
     const normalizedDistance = distance / maxDistance;
-<<<<<<< HEAD
-    return [normalizedDistance, heading, trajectory];
-=======
     return [normalizedDistance, -1 * heading, trajectory];
->>>>>>> 719e12ed
 }
 
 /**
