--- conflicted
+++ resolved
@@ -53,19 +53,11 @@
 ];
 
 const HEADER_NAMES = [
-<<<<<<< HEAD
     "Base",
     "Arm/Lift",
     "Wrist/Gripper",
     // "Gripper Controls"
-]
-=======
-    "Basic Driving Controls",
-    "Basic Arm Controls",
-    "Wrist Controls",
-    "Gripper Controls",
 ];
->>>>>>> 7b5af766
 
 const BACKGROUND_COLORS: JSX.Element[] = [];
 for (let i = 0; i < 4; i++) {
@@ -74,11 +66,7 @@
             key={i}
             style={{
                 gridRow: (i + 1) * 2,
-<<<<<<< HEAD
                 // backgroundColor: `hsl(210, 100%, ${10 + (i * 6)}%)`
-=======
-                backgroundColor: `hsl(317, 79%, ${35 - 6 * i}%)`,
->>>>>>> 7b5af766
             }}
             className="button-grid-bkg-color"
         />,
@@ -93,16 +81,11 @@
         props.sharedState.onSelect(props.definition, props.path);
     }
     return (
-<<<<<<< HEAD
-        <div className={className("button-grid", { selected, customizing })} onClick={handleSelect}>
-            {/* {BACKGROUND_COLORS} */}
-=======
         <div
             className={className("button-grid", { selected, customizing })}
             onClick={handleSelect}
         >
-            {BACKGROUND_COLORS}
->>>>>>> 7b5af766
+            {/* {BACKGROUND_COLORS} */}
             {HEADER_NAMES.map((headerName, idx) => (
                 <p key={idx} style={{ gridArea: `header${idx}` }}>
                     {headerName}
@@ -110,15 +93,6 @@
             ))}
             {BUTTON_NAMES.map((buttonName, idx) => {
                 const buttonFunction = BUTTON_FUNCTIONS[idx];
-<<<<<<< HEAD
-                const buttonState: ButtonState = props.sharedState.buttonStateMap?.get(buttonFunction) || ButtonState.Inactive;
-                const functs: ButtonFunctions = buttonFunctionProvider.provideFunctions(buttonFunction);
-                const clickProps = props.sharedState.customizing ? {} : {
-                    onPointerDown: functs.onClick,
-                    onPointerUp: functs.onRelease,
-                    onPointerLeave: functs.onLeave
-                }
-=======
                 const buttonState: ButtonState =
                     props.sharedState.buttonStateMap?.get(buttonFunction) ||
                     ButtonState.Inactive;
@@ -127,11 +101,10 @@
                 const clickProps = props.sharedState.customizing
                     ? {}
                     : {
-                          onMouseDown: functs.onClick,
-                          onMouseUp: functs.onRelease,
-                          onMouseLeave: functs.onLeave,
+                          onPointerDown: functs.onClick,
+                          onPointerUp: functs.onRelease,
+                          onPointerLeave: functs.onLeave,
                       };
->>>>>>> 7b5af766
                 return (
                     <button
                         key={idx}
