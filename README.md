--- conflicted
+++ resolved
@@ -73,11 +73,8 @@
 chmod +x mkcert-v*-linux-amd64
 sudo cp mkcert-v*-linux-amd64 /usr/local/bin/mkcert
 sudo apt-get install libnss3-tools
-<<<<<<< HEAD
-roscd stretch-web-interface/certificates && CAROOT=`pwd` mkcert --install
-=======
 roscd stretch_teleop_interface/certificates && CAROOT=`pwd` mkcert --install
->>>>>>> origin/vinitha/dev
+
 ```
 The commands above have executed properly when there are two `.pem` files in the `stretch_teleop_interface/certificates` directory. These will likely be named `rootCA.pem` and `rootCA-key.pem`.
 > **_NOTE_**: You may need to double check the final command executed properly. You may need to navigate to the main directory of your catkin workspace and run `source devel/setup.bash` in order for `roscd` to locate the `stretch_teleop_interface/certificates` directory. You can also manually navigate to that directory and run ``CAROOT=`pwd` mkcert --install``.
