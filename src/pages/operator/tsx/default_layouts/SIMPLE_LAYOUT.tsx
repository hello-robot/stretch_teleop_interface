import {
    ComponentType,
    CameraViewId,
    ButtonPadId,
    CameraViewDefinition,
    ButtonPadDefinition,
    PanelDefinition,
    TabDefinition,
    LayoutDefinition,
    ActionMode,
    LayoutGridDefinition,
} from "../utils/component_definitions";

/**
 * Basic Layout
 */
export const BASIC_LAYOUT: LayoutDefinition = {
    type: ComponentType.Layout,
    displayMovementRecorder: false,
    displayTextToSpeech: false,
    displayLabels: true,
    actionMode: ActionMode.StepActions,
    children: [
        {
            type: ComponentType.LayoutGrid,
            children: [
                {
                    type: ComponentType.Panel,
                    children: [
                        {
                            type: ComponentType.SingleTab,
                            label: "Camera Views",
                            children: [
                                // Overhead camera
                                {
                                    type: ComponentType.CameraView,
                                    id: CameraViewId.overhead,
                                    displayButtons: true,
                                    children: [],
                                } as CameraViewDefinition,
                                {
                                    type: ComponentType.CameraView,
                                    id: CameraViewId.gripper,
                                    displayButtons: true,
                                    children: [],
                                } as CameraViewDefinition,
                            ],
                        },
                    ],
                } as PanelDefinition,
            ],
        } as LayoutGridDefinition,
        {
            type: ComponentType.LayoutGrid,
            children: [
                {
                    type: ComponentType.Panel,
                    children: [
                        // {
                        //     type: ComponentType.SingleTab,
                        //     label: 'Base',
                        //     children: [
                        //         {
                        //             type: ComponentType.ButtonPad,
                        //             id: ButtonPadId.Base,
                        //         } as ButtonPadDefinition
                        //     ]
                        // } as TabDefinition,
                        // {
                        //     type: ComponentType.SingleTab,
                        //     label: 'Wrist & Gripper',
                        //     children: [
                        //         {
                        //             type: ComponentType.ButtonPad,
                        //             id: ButtonPadId.DexWrist,
                        //         } as ButtonPadDefinition
                        //     ]
                        // } as TabDefinition,
                        // {
                        //     type: ComponentType.SingleTab,
                        //     label: 'Arm & Lift',
                        //     children: [
                        //         {
                        //             type: ComponentType.ButtonPad,
                        //             id: ButtonPadId.Arm,
                        //         } as ButtonPadDefinition
                        //     ]
                        // } as TabDefinition
                        {
                            type: ComponentType.SingleTab,
<<<<<<< HEAD
                            label: 'Controls',
                            children: [
                                {
                                    type: ComponentType.ButtonGrid
                                } 
                            ]
                        } as TabDefinition
                    ]
=======
                            label: "Base",
                            children: [
                                {
                                    type: ComponentType.ButtonPad,
                                    id: ButtonPadId.Base,
                                } as ButtonPadDefinition,
                            ],
                        } as TabDefinition,
                        {
                            type: ComponentType.SingleTab,
                            label: "Wrist & Gripper",
                            children: [
                                {
                                    type: ComponentType.ButtonPad,
                                    id: ButtonPadId.DexWrist,
                                } as ButtonPadDefinition,
                            ],
                        } as TabDefinition,
                        {
                            type: ComponentType.SingleTab,
                            label: "Arm & Lift",
                            children: [
                                {
                                    type: ComponentType.ButtonPad,
                                    id: ButtonPadId.Arm,
                                } as ButtonPadDefinition,
                            ],
                        } as TabDefinition,
                    ],
>>>>>>> 7b5af766
                } as PanelDefinition,
                {
                    type: ComponentType.Panel,
                    children: [
                        {
                            type: ComponentType.SingleTab,
                            label: "Safety",
                            children: [
                                {
                                    type: ComponentType.RunStopButton,
                                },
                                {
                                    type: ComponentType.BatteryGuage,
                                },
                            ],
                        },
                    ],
                } as PanelDefinition,
            ],
        } as LayoutGridDefinition,
    ],
};<|MERGE_RESOLUTION|>--- conflicted
+++ resolved
@@ -88,46 +88,14 @@
                         // } as TabDefinition
                         {
                             type: ComponentType.SingleTab,
-<<<<<<< HEAD
-                            label: 'Controls',
+                            label: "Controls",
                             children: [
                                 {
-                                    type: ComponentType.ButtonGrid
-                                } 
-                            ]
-                        } as TabDefinition
-                    ]
-=======
-                            label: "Base",
-                            children: [
-                                {
-                                    type: ComponentType.ButtonPad,
-                                    id: ButtonPadId.Base,
-                                } as ButtonPadDefinition,
-                            ],
-                        } as TabDefinition,
-                        {
-                            type: ComponentType.SingleTab,
-                            label: "Wrist & Gripper",
-                            children: [
-                                {
-                                    type: ComponentType.ButtonPad,
-                                    id: ButtonPadId.DexWrist,
-                                } as ButtonPadDefinition,
-                            ],
-                        } as TabDefinition,
-                        {
-                            type: ComponentType.SingleTab,
-                            label: "Arm & Lift",
-                            children: [
-                                {
-                                    type: ComponentType.ButtonPad,
-                                    id: ButtonPadId.Arm,
-                                } as ButtonPadDefinition,
+                                    type: ComponentType.ButtonGrid,
+                                },
                             ],
                         } as TabDefinition,
                     ],
->>>>>>> 7b5af766
                 } as PanelDefinition,
                 {
                     type: ComponentType.Panel,
