import React from "react";
import { createRoot, Root } from "react-dom/client";
import { WebRTCConnection } from "shared/webrtcconnections";
import {
  WebRTCMessage,
  RemoteStream,
  RobotPose,
  ROSOccupancyGrid,
  StretchTool,
  delay,
  getStretchTool,
  waitUntil,
} from "shared/util";
import { RemoteRobot } from "shared/remoterobot";
import { cmd } from "shared/commands";
import { Operator } from "./Operator";
import { DEFAULT_VELOCITY_SCALE } from "./static_components/SpeedControl";
import { StorageHandler } from "./storage_handler/StorageHandler";
import { FirebaseStorageHandler } from "./storage_handler/FirebaseStorageHandler";
import { LocalStorageHandler } from "./storage_handler/LocalStorageHandler";
import { FirebaseOptions } from "firebase/app";
import { ButtonFunctionProvider } from "./function_providers/ButtonFunctionProvider";
import { FunctionProvider } from "./function_providers/FunctionProvider";
import { PredictiveDisplayFunctionProvider } from "./function_providers/PredictiveDisplayFunctionProvider";
import { UnderVideoFunctionProvider } from "./function_providers/UnderVideoFunctionProvider";
import { MapFunctionProvider } from "./function_providers/MapFunctionProvider";
import { UnderMapFunctionProvider } from "./function_providers/UnderMapFunctionProvider";
import { MovementRecorderFunctionProvider } from "./function_providers/MovementRecorderFunctionProvider";
import { MobileOperator } from "./MobileOperator";
import { isMobile } from "react-device-detect";
import "operator/css/index.css";
import { RunStopFunctionProvider } from "./function_providers/RunStopFunctionProvider";
import { BatteryVoltageFunctionProvider } from "./function_providers/BatteryVoltageFunctionProvider";
import { waitUntilAsync } from "../../../shared/util";

let allRemoteStreams: Map<string, RemoteStream> = new Map<
  string,
  RemoteStream
>();
let remoteRobot: RemoteRobot;
let connection: WebRTCConnection;
let root: Root;
export let hasBetaTeleopKit: boolean;
<<<<<<< HEAD
export let hasDexGripper: boolean;
=======
export let stretchTool: StretchTool;
>>>>>>> 483c95e6
export let occupancyGrid: ROSOccupancyGrid | undefined = undefined;
export let storageHandler: StorageHandler;

// Create the function providers. These abstract the logic between the React
// components and remote robot.
export var buttonFunctionProvider = new ButtonFunctionProvider();
export var predicitiveDisplayFunctionProvider =
  new PredictiveDisplayFunctionProvider();
export var underVideoFunctionProvider = new UnderVideoFunctionProvider();
export var runStopFunctionProvider = new RunStopFunctionProvider();
export var batteryVoltageFunctionProvider =
  new BatteryVoltageFunctionProvider();
export var mapFunctionProvider: MapFunctionProvider;
export var underMapFunctionProvider: UnderMapFunctionProvider;
export var movementRecorderFunctionProvider: MovementRecorderFunctionProvider;

// Create the WebRTC connection and connect the operator room
connection = new WebRTCConnection({
  peerRole: "operator",
  polite: true,
  onMessage: handleWebRTCMessage,
  onTrackAdded: handleRemoteTrackAdded,
  onMessageChannelOpen: configureRemoteRobot,
  onConnectionEnd: disconnectFromRobot,
});

new Promise<void>(async (resolve) => {
  let connected = false;
  while (!connected) {
    connection.hangup();

    // Attempt to join robot room
    let joinedRobotRoom = await connection.addOperatorToRobotRoom();
    if (!joinedRobotRoom) {
      console.log("Operator failed to join robot room");
      await delay(500);
      continue;
    }

    // Wait for WebRTC connection to resolve, timeout after 10 seconds
    let isResolved = await waitUntil(
      () => connection.connectionState() == "connected",
      10000,
    );
    if (!isResolved) {
      console.warn("WebRTC connection could not resolve");
      await delay(500);
      continue;
    }

    // Wait for data to flow through the data channel, timeout after 10 seconds
    connected = await waitUntilAsync(
      async () => await connection.isConnected(),
      10000,
    );
    if (!connected) {
      console.warn("No data flowing through data channel");
      await delay(500);
      continue;
    }

    await delay(1000); // 1 second delay to allow data to flow through data channel
    initializeOperator();
    resolve();
  }
});

// Create root once when index is loaded
const container = document.getElementById("root");
root = createRoot(container!);

/** Handle when the WebRTC connection adds a new track on a camera video stream. */
function handleRemoteTrackAdded(event: RTCTrackEvent) {
  console.log("Remote track added.");
  const track = event.track;
  const stream = event.streams[0];
  console.log(stream.getVideoTracks()[0].getConstraints());
  console.log("got track id=" + track.id, track);
  if (stream) {
    console.log("stream id=" + stream.id, stream);
  }
  console.log("OPERATOR: adding remote tracks");

  let streamName = connection.cameraInfo[stream.id];
  allRemoteStreams.set(streamName, { track: track, stream: stream });
}

/**
 * Callback to handle a new WebRTC message from the robot browser.
 * @param message the {@link WebRTCMessage} or an array of messages.
 */
function handleWebRTCMessage(message: WebRTCMessage | WebRTCMessage[]) {
  if (message instanceof Array) {
    for (const subMessage of message) {
      // Recursive call to handle each message in the array
      handleWebRTCMessage(subMessage);
    }
    return;
  }

  switch (message.type) {
    case "validJointState":
      remoteRobot.sensors.checkValidJointState(
        message.robotPose,
        message.jointsInLimits,
        message.jointsInCollision,
      );
      break;
    case "isRunStopped":
      remoteRobot.sensors.setRunStopState(message.enabled);
      break;
    case "hasBetaTeleopKit":
      hasBetaTeleopKit = message.value;
      break;
<<<<<<< HEAD
    case "hasDexGripper":
      hasDexGripper = message.value;
=======
    case "stretchTool":
      stretchTool = getStretchTool(message.value);
>>>>>>> 483c95e6
      break;
    case "occupancyGrid":
      if (!occupancyGrid) {
        occupancyGrid = message.message;
      } else {
        occupancyGrid.data = occupancyGrid.data.concat(message.message.data);
      }
      break;
    case "amclPose":
      remoteRobot.setMapPose(message.message);
      break;
    case "goalStatus":
      console.log("goalStatus", message.message);
      remoteRobot.setGoalReached(true);
      break;
    case "moveBaseState":
      console.log("moveBaseState", message.message);
      underMapFunctionProvider.setMoveBaseState(message.message);
      break;
    case "moveToPregraspState":
      console.log("moveToPregraspState", message.message);
      underVideoFunctionProvider.setMoveToPregraspState(message.message);
      break;
    case "relativePose":
      remoteRobot.setRelativePose(message.message);
      break;
    case "batteryVoltage":
      remoteRobot.sensors.setBatteryVoltage(message.message);
      break;
    default:
      throw Error(`unhandled WebRTC message type ${message.type}`);
  }
}

/**
 * Sets up remote robot, creates the storage handler,
 * and renders the operator browser.
 */
function initializeOperator() {
  // configureRemoteRobot();
  const storageHandlerReadyCallback = () => {
    underMapFunctionProvider = new UnderMapFunctionProvider(storageHandler);
    movementRecorderFunctionProvider = new MovementRecorderFunctionProvider(
      storageHandler,
    );
    renderOperator(storageHandler);
  };
  storageHandler = createStorageHandler(storageHandlerReadyCallback);
}

/**
 * Configures the remote robot, which connects with the robot browser over the
 * WebRTC connection.
 */
function configureRemoteRobot() {
  remoteRobot = new RemoteRobot({
    robotChannel: (message: cmd) => connection.sendData(message),
  });
  occupancyGrid = undefined;
  remoteRobot.getHasBetaTeleopKit("getHasBetaTeleopKit");
<<<<<<< HEAD
  remoteRobot.getHasDexGripper("getHasDexGripper");
=======
  remoteRobot.getStretchTool("getStretchTool");
>>>>>>> 483c95e6
  FunctionProvider.addRemoteRobot(remoteRobot);
  mapFunctionProvider = new MapFunctionProvider();
  remoteRobot.sensors.setFunctionProviderCallback(
    buttonFunctionProvider.updateJointStates,
  );
  remoteRobot.sensors.setJointStateFunctionProviderCallback(
    underVideoFunctionProvider.jointStateCallback,
  );
  remoteRobot.sensors.setBatteryFunctionProviderCallback(
    batteryVoltageFunctionProvider.updateVoltage,
  );
  remoteRobot.sensors.setRunStopFunctionProviderCallback(
    runStopFunctionProvider.updateRunStopState,
  );
}

/**
 * Creates a storage handler based on the `storage` property in the process
 * environment.
 * @param storageHandlerReadyCallback callback when the storage handler is ready
 * @returns the storage handler
 */
function createStorageHandler(storageHandlerReadyCallback: () => void) {
  switch (process.env.storage) {
    case "firebase":
      const config: FirebaseOptions = {
        apiKey: process.env.apiKey,
        authDomain: process.env.authDomain,
        projectId: process.env.projectId,
        storageBucket: process.env.storageBucket,
        messagingSenderId: process.env.messagingSenderId,
        appId: process.env.appId,
        measurementId: process.env.measurementId,
      };
      return new FirebaseStorageHandler(storageHandlerReadyCallback, config);
    default:
      return new LocalStorageHandler(storageHandlerReadyCallback);
  }
}

/**
 * Renders the operator browser.
 *
 * @param storageHandler the storage handler
 */
function renderOperator(storageHandler: StorageHandler) {
  const layout = storageHandler.loadCurrentLayoutOrDefault();
  FunctionProvider.initialize(DEFAULT_VELOCITY_SCALE, layout.actionMode);

  !isMobile
    ? root.render(
        <Operator
          remoteStreams={allRemoteStreams}
          layout={layout}
          storageHandler={storageHandler}
        />,
      )
    : root.render(
        <MobileOperator
          remoteStreams={allRemoteStreams}
          storageHandler={storageHandler}
        />,
      );

  if (!isMobile) {
    var loader = document.createElement("div");
    loader.className = "loader";
    var loaderText = document.createElement("div");
    loaderText.className = "reconnecting-text";
    var text = document.createElement("p");
    text.textContent = "Reconnecting...";
    loaderText.appendChild(text);
    var loaderBackground = document.createElement("div");
    loaderBackground.className = "loader-background";

    setInterval(async () => {
      let connected = await connection.isConnected();
      if (!connected && !window.document.body.contains(loader)) {
        window.document.body.appendChild(loaderBackground);
        window.document.body.appendChild(loaderText);
        window.document.body.appendChild(loader);
      } else if (connected && window.document.body.contains(loader)) {
        window.document.body.removeChild(loaderBackground);
        window.document.body.removeChild(loaderText);
        window.document.body.removeChild(loader);
      }
    }, 1000);
  }
}

function disconnectFromRobot() {
  connection.hangup();
  connection.stop();
}

window.onbeforeunload = () => {
  connection.hangup();
  connection.stop();
};

window.onunload = () => {
  connection.hangup();
  connection.stop();
};<|MERGE_RESOLUTION|>--- conflicted
+++ resolved
@@ -41,11 +41,7 @@
 let connection: WebRTCConnection;
 let root: Root;
 export let hasBetaTeleopKit: boolean;
-<<<<<<< HEAD
-export let hasDexGripper: boolean;
-=======
 export let stretchTool: StretchTool;
->>>>>>> 483c95e6
 export let occupancyGrid: ROSOccupancyGrid | undefined = undefined;
 export let storageHandler: StorageHandler;
 
@@ -160,13 +156,8 @@
     case "hasBetaTeleopKit":
       hasBetaTeleopKit = message.value;
       break;
-<<<<<<< HEAD
-    case "hasDexGripper":
-      hasDexGripper = message.value;
-=======
     case "stretchTool":
       stretchTool = getStretchTool(message.value);
->>>>>>> 483c95e6
       break;
     case "occupancyGrid":
       if (!occupancyGrid) {
@@ -227,11 +218,7 @@
   });
   occupancyGrid = undefined;
   remoteRobot.getHasBetaTeleopKit("getHasBetaTeleopKit");
-<<<<<<< HEAD
-  remoteRobot.getHasDexGripper("getHasDexGripper");
-=======
   remoteRobot.getStretchTool("getStretchTool");
->>>>>>> 483c95e6
   FunctionProvider.addRemoteRobot(remoteRobot);
   mapFunctionProvider = new MapFunctionProvider();
   remoteRobot.sensors.setFunctionProviderCallback(
