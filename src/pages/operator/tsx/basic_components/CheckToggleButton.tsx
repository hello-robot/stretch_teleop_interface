import { className } from "shared/util";
import "operator/css/basic_components.css";
<<<<<<< HEAD
import { isBrowser, isTablet } from "react-device-detect";
=======
import { isBrowser, isMobile, isTablet } from "react-device-detect";
>>>>>>> e9d8d07d
import React from "react";
import CheckBoxOutlineBlankIcon from "@mui/icons-material/CheckBoxOutlineBlank";
import CheckBoxIcon from "@mui/icons-material/CheckBox";

/**
 * Properties for {@link CheckToggleButton}
 */
type CheckToggleButtonProps = {
    /** Toggled on if true, toggled off if false. */
    checked: boolean;
    /**
     * Function when button is clicked, this should probably toggle the state
     * of `checked`
     */
    onClick: () => void;
    /**
     * Text to display on the button to the right of the checkbox.
     */
    label: string;
};

/**
 * A button with a check box on the left side to indicate if the button is
 * toggled on or off.
 *
 * @param props {@link CheckToggleButtonProps}
 */
export const CheckToggleButton = (props: CheckToggleButtonProps) => {
    const { checked } = props;
    const icon = checked ? <CheckBoxIcon /> : <CheckBoxOutlineBlankIcon />;
    return (
        <button
            aria-label={props.label}
            aria-required="true"
            className={className(
<<<<<<< HEAD
                !isBrowser && !isTablet  ? "check-toggle-button-mobile" : "check-toggle-button",
=======
                isBrowser || isTablet ? "check-toggle-button" : "check-toggle-button-mobile",
>>>>>>> e9d8d07d
                { checked },
            )}
            onPointerDown={props.onClick}
        >
            <span className={"material-icons"}>{icon}</span>
            {props.label}
        </button>
    );
};<|MERGE_RESOLUTION|>--- conflicted
+++ resolved
@@ -1,10 +1,6 @@
 import { className } from "shared/util";
 import "operator/css/basic_components.css";
-<<<<<<< HEAD
 import { isBrowser, isTablet } from "react-device-detect";
-=======
-import { isBrowser, isMobile, isTablet } from "react-device-detect";
->>>>>>> e9d8d07d
 import React from "react";
 import CheckBoxOutlineBlankIcon from "@mui/icons-material/CheckBoxOutlineBlank";
 import CheckBoxIcon from "@mui/icons-material/CheckBox";
@@ -40,11 +36,7 @@
             aria-label={props.label}
             aria-required="true"
             className={className(
-<<<<<<< HEAD
                 !isBrowser && !isTablet  ? "check-toggle-button-mobile" : "check-toggle-button",
-=======
-                isBrowser || isTablet ? "check-toggle-button" : "check-toggle-button-mobile",
->>>>>>> e9d8d07d
                 { checked },
             )}
             onPointerDown={props.onClick}
