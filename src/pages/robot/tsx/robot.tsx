--- conflicted
+++ resolved
@@ -62,19 +62,11 @@
   private amclPoseCallback: (pose: ROSLIB.Transform) => void;
   private isRunStoppedCallback: (isRunStopped: boolean) => void;
   private hasBetaTeleopKitCallback: (value: boolean) => void;
-<<<<<<< HEAD
-  private hasDexGripperCallback: (value: boolean) => void;
-  private lookAtGripperInterval?: number; // ReturnType<typeof setInterval>
-  private subscriptions: ROSLIB.Topic[] = [];
-  private hasBetaTeleopKitParam: ROSLIB.Param;
-  private hasDexGripperParam: ROSLIB.Param;
-=======
   private stretchToolCallback: (value: string) => void;
   private lookAtGripperInterval?: number; // ReturnType<typeof setInterval>
   private subscriptions: ROSLIB.Topic[] = [];
   private hasBetaTeleopKitParam: ROSLIB.Param;
   private stretchToolParam: ROSLIB.Param;
->>>>>>> 483c95e6
 
   constructor(props: {
     jointStateCallback: (
@@ -89,11 +81,7 @@
     amclPoseCallback: (pose: ROSLIB.Transform) => void;
     isRunStoppedCallback: (isRunStopped: boolean) => void;
     hasBetaTeleopKitCallback: (value: boolean) => void;
-<<<<<<< HEAD
-    hasDexGripperCallback: (value: boolean) => void;
-=======
     stretchToolCallback: (value: string) => void;
->>>>>>> 483c95e6
   }) {
     super(props);
     this.jointStateCallback = props.jointStateCallback;
@@ -104,11 +92,7 @@
     this.amclPoseCallback = props.amclPoseCallback;
     this.isRunStoppedCallback = props.isRunStoppedCallback;
     this.hasBetaTeleopKitCallback = props.hasBetaTeleopKitCallback;
-<<<<<<< HEAD
-    this.hasDexGripperCallback = props.hasDexGripperCallback;
-=======
     this.stretchToolCallback = props.stretchToolCallback;
->>>>>>> 483c95e6
   }
 
   async connect(): Promise<void> {
@@ -257,17 +241,6 @@
     });
   }
 
-<<<<<<< HEAD
-  getHasDexGripper() {
-    this.hasDexGripperParam = new ROSLIB.Param({
-      ros: this.ros,
-      name: "/configure_video_streams:has_dex_gripper",
-    });
-
-    this.hasDexGripperParam.get((value: boolean) => {
-      console.log("has dex gripper: ", value);
-      if (this.hasDexGripperCallback) this.hasDexGripperCallback(value);
-=======
   getStretchTool() {
     // NOTE: This information can also come from the /tool topic.
     // However, we only need it once, so opt for a parameter.
@@ -292,7 +265,6 @@
         this.subscribeToWristYawTF();
       }
       if (this.stretchToolCallback) this.stretchToolCallback(value);
->>>>>>> 483c95e6
     });
   }
 
