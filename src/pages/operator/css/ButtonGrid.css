.button-grid {
    flex: 1;
    display: grid;
    row-gap: 0.15rem;
    column-gap: 0.15rem;
    /* grid-template-columns: repeat(4, 1fr); */
    /* grid-template-rows: repeat(3, 0fr); */
    grid-template-areas:
<<<<<<< HEAD
        "header0 header0 header0 header0"
        "b0 b0 b0 b0"
        "b2 b2 b3 b3"
        "b1 b1 b1 b1"
        "header1 header1 header1 header1"
        "b4 b4 b4 b4"
        "b6 b6 b7 b7"
        "b5 b5 b5 b5"
        "header2 header2 header2 header2"
        "b12 b10 b10 b13"
        "b12 b14 b15 b13"
        "b8 b14 b15 b9"
        "b8 b11 b11 b9";   
         /* 
         "header0 header0 header0 header0 header0 header0"
         "b0 b0 b1 b1 b2 b3"
         "header1 header1 header1 header1 header1 header1"
         "b4 b5 b6 b6 b7 b7"
         "header2 header2 header2 header2 header2 header2"
         "b8 b9 b10 b11 b12 b13"
         "header3 header3 header3 header3 header3 header3"
         "b14 b14 b14 b15 b15 b15" */
    ;
=======
        "header0 header0 header0 header0 header0 header0"
        ". b0 b1 b2 b3 ."
        "header1 header1 header1 header1 header1 header1"
        ". b4 b5 b6 b7 ."
        "header2 header2 header2 header2 header2 header2"
        "b8 b9 b10 b11 b12 b13"
        "header3 header3 header3 header3 header3 header3"
        ". . b14 b15 . .";
>>>>>>> 7b5af766

    padding: 0.4rem;
    position: relative;
    z-index: 1;
    /* border-radius: var(--radius); */
}

.button-grid::after {
    border-radius: var(--radius);
}

.button-grid p {
    font-size: larger;
    text-align: center;
    margin: 0rem 0 0.5rem 0;
}

.button-grid p:first-of-type {
    text-align: center;
    margin-top: 0rem;
}

.button-grid button {
    width: 100%;
    border-radius: 0px;
    /* min-height: 3rem; */
    height: 100%;
    justify-self: center;
    align-self: center;
    background-color: gray;
    color: white;
}

.button-grid button.active {
    background-color: var(--btn-turquoise);
}

.button-grid button.collision {
    background-color: orange;
}

.button-grid button.limit {
    background-color: #fc9696;
    color: black;
}

.button-grid-bkg-color {
    grid-column: 1 / 7;
    height: 5rem;
    border: 2px solid black;
}<|MERGE_RESOLUTION|>--- conflicted
+++ resolved
@@ -6,7 +6,6 @@
     /* grid-template-columns: repeat(4, 1fr); */
     /* grid-template-rows: repeat(3, 0fr); */
     grid-template-areas:
-<<<<<<< HEAD
         "header0 header0 header0 header0"
         "b0 b0 b0 b0"
         "b2 b2 b3 b3"
@@ -19,8 +18,8 @@
         "b12 b10 b10 b13"
         "b12 b14 b15 b13"
         "b8 b14 b15 b9"
-        "b8 b11 b11 b9";   
-         /* 
+        "b8 b11 b11 b9";
+    /*
          "header0 header0 header0 header0 header0 header0"
          "b0 b0 b1 b1 b2 b3"
          "header1 header1 header1 header1 header1 header1"
@@ -29,18 +28,6 @@
          "b8 b9 b10 b11 b12 b13"
          "header3 header3 header3 header3 header3 header3"
          "b14 b14 b14 b15 b15 b15" */
-    ;
-=======
-        "header0 header0 header0 header0 header0 header0"
-        ". b0 b1 b2 b3 ."
-        "header1 header1 header1 header1 header1 header1"
-        ". b4 b5 b6 b7 ."
-        "header2 header2 header2 header2 header2 header2"
-        "b8 b9 b10 b11 b12 b13"
-        "header3 header3 header3 header3 header3 header3"
-        ". . b14 b15 . .";
->>>>>>> 7b5af766
-
     padding: 0.4rem;
     position: relative;
     z-index: 1;
