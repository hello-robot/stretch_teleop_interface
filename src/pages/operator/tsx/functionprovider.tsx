import React from 'react'
import { RemoteRobot } from "robot/tsx/remoterobot"
import { VelocityCommand } from 'utils/commands'
import { ActionMode } from "./actionmodebutton"
import { UserInteractionFunction, ButtonFunctionProps } from "./buttonpads"
<<<<<<< HEAD
import { JOINT_VELOCITIES, JOINT_INCREMENTS, ValidJoints }from 'utils/util'
=======
import { JOINT_VELOCITIES, JOINT_INCREMENTS } from 'utils/util'
>>>>>>> 9cb6b4bc

interface FunctionProviderState {
    actionMode: ActionMode
    velocityScale: number
}

interface FunctionProviderProps {
    actionMode: ActionMode;
    velocityScale: number;
    remoteRobot: RemoteRobot;
}

/**
 * Function that takes a button function enum and returns the
 * corresponding button function props.
 */
export type FunctionProvider = (funct: UserInteractionFunction) => ButtonFunctionProps

export class ButtonFunctionProvider extends React.Component<FunctionProviderProps, FunctionProviderState> {
    private activeVelocityAction?: VelocityCommand;
    private velocityExecutionHeartbeat?: number // ReturnType<typeof setInterval>

    private actionMode: ActionMode;
    private velocityScale: number;
    private remoteRobot: RemoteRobot;

    constructor(props: FunctionProviderProps) {
        super(props)
        this.actionMode = props.actionMode,
        this.velocityScale = props.velocityScale
        this.remoteRobot = props.remoteRobot
        this.provideFunctions = this.provideFunctions.bind(this)
        this.handleActionModeUpdate = this.handleActionModeUpdate.bind(this)
        this.handleVelocityScaleUpdate = this.handleVelocityScaleUpdate.bind(this)
    }

    handleActionModeUpdate(newActionMode: ActionMode) {
        console.log(newActionMode)
        this.actionMode = newActionMode
    }

    handleVelocityScaleUpdate(newVelocityScale: number) {
        this.velocityScale = newVelocityScale
    }

    continuousBaseDrive(linVel: number, angVel: number) {
        this.activeVelocityAction = 
            this.remoteRobot.driveBase(linVel, angVel),
        this.velocityExecutionHeartbeat = window.setInterval(() => {
            this.activeVelocityAction = 
                this.remoteRobot!.driveBase(linVel, angVel)
        }, 150);
    }

    continuousArmMovement(jointName: ValidJoints, increment: number) {
        this.activeVelocityAction = 
            this.remoteRobot.incrementalMove(jointName, increment)
        this.velocityExecutionHeartbeat = window.setInterval(() => {
            this.activeVelocityAction = 
                this.remoteRobot.incrementalMove(jointName, increment)
        }, 150);
    }

    stopCurrentAction() {
        if (this.activeVelocityAction) {
            // No matter what region this is, stop the currently running action
            this.activeVelocityAction.stop()
            this.activeVelocityAction = undefined
            clearInterval(this.velocityExecutionHeartbeat)
            this.velocityExecutionHeartbeat = undefined
            // clearTimeout(this.activeVelocityActionTimeout)
            // this.activeVelocityActionTimeout = undefined
        }
    }

    provideFunctions(interactionFn: UserInteractionFunction): ButtonFunctionProps {
        switch (this.actionMode) {
            case ActionMode.StepActions:
                switch (interactionFn) {
<<<<<<< HEAD
                    case UserInteractionFunction.BaseForward: 
                        return { 
                            onClick: () => {this.activeVelocityAction = 
                                this.remoteRobot.driveBase(JOINT_VELOCITIES["translate_mobile_base"]! * this.velocityScale, 0.0)
                        console.log("step actions")
                    },
                            onLeave: () => this.stopCurrentAction()
=======
                    case UserInteractionFunction.BaseForward:
                        return {
                            onClick: () => this.activeVelocityAction =
                                this.remoteRobot.driveBase(JOINT_VELOCITIES["translate_mobile_base"]! * this.velocityScale, 0.0),
                            onLeave: () => this.activeVelocityAction?.stop()
>>>>>>> 9cb6b4bc
                        }
                    case UserInteractionFunction.BaseReverse:
                        return {
                            onClick: () => this.activeVelocityAction =
                                this.remoteRobot.driveBase(-1 * JOINT_VELOCITIES["translate_mobile_base"]! * this.velocityScale, 0.0),
                            onLeave: () => this.stopCurrentAction()
                        }
                    case UserInteractionFunction.BaseRotateLeft:
                        return {
                            onClick: () => this.activeVelocityAction =
                                this.remoteRobot.driveBase(0.0, JOINT_VELOCITIES["translate_mobile_base"]! * this.velocityScale),
                            onLeave: () => this.stopCurrentAction()
                        }
                    case UserInteractionFunction.BaseRotateRight:
                        return {
                            onClick: () => this.activeVelocityAction =
                                this.remoteRobot.driveBase(0.0, -1 * JOINT_VELOCITIES["translate_mobile_base"]! * this.velocityScale),
                            onLeave: () => this.stopCurrentAction()
                        }
                    case UserInteractionFunction.ArmLower:
                        return {
                            onClick: () => this.activeVelocityAction =
                                this.remoteRobot.incrementalMove("joint_lift", -1 * JOINT_INCREMENTS["joint_lift"]! * this.velocityScale),
                            onLeave: () => this.stopCurrentAction()
                        }
                    case UserInteractionFunction.ArmLift:
                        return {
                            onClick: () => this.activeVelocityAction =
                                this.remoteRobot.incrementalMove("joint_lift", JOINT_INCREMENTS["joint_lift"]! * this.velocityScale),
                            onLeave: () => this.stopCurrentAction()
                        }
                    case UserInteractionFunction.ArmExtend:
                        return {
                            onClick: () => this.activeVelocityAction =
                                this.remoteRobot.incrementalMove("wrist_extension", JOINT_INCREMENTS["wrist_extension"]! * this.velocityScale),
                            onLeave: () => this.stopCurrentAction()
                        }
                    case UserInteractionFunction.ArmRetract:
                        return {
                            onClick: () => this.activeVelocityAction =
                                this.remoteRobot.incrementalMove("wrist_extension", -1 * JOINT_INCREMENTS["wrist_extension"]! * this.velocityScale),
                            onLeave: () => this.stopCurrentAction()
                        }
                    case UserInteractionFunction.WristRotateIn:
                        return {
                            onClick: () => this.activeVelocityAction =
                                this.remoteRobot.incrementalMove("joint_wrist_yaw", JOINT_INCREMENTS["joint_wrist_yaw"]! * this.velocityScale),
                            onLeave: () => this.stopCurrentAction()
                        }
                    case UserInteractionFunction.WristRotateOut:
                        return {
                            onClick: () => this.activeVelocityAction =
                                this.remoteRobot.incrementalMove("joint_wrist_yaw", -1 * JOINT_INCREMENTS["joint_wrist_yaw"]! * this.velocityScale),
                            onLeave: () => this.stopCurrentAction()
                        }
                    case UserInteractionFunction.GripperOpen:
                        return {
                            onClick: () => this.activeVelocityAction =
                                this.remoteRobot.incrementalMove("joint_gripper_finger_left", JOINT_INCREMENTS["joint_gripper_finger_left"]! * this.velocityScale),
                            onLeave: () => this.stopCurrentAction()
                        }
                    case UserInteractionFunction.GripperOpen:
                        return {
                            onClick: () => this.activeVelocityAction =
                                this.remoteRobot.incrementalMove("joint_gripper_finger_left", -1 * JOINT_INCREMENTS["joint_gripper_finger_left"]! * this.velocityScale),
                            onLeave: () => this.stopCurrentAction()
                        }
                }
                break;
            case ActionMode.PressRelease:
                switch (interactionFn) {
                    case UserInteractionFunction.BaseForward: 
                        return { 
                            onClick: () => this.continuousBaseDrive(JOINT_VELOCITIES["translate_mobile_base"]! * this.velocityScale, 0.0),
                            onRelease: () => this.stopCurrentAction(), 
                            onLeave: () => this.stopCurrentAction()
                        }
                    case UserInteractionFunction.BaseReverse: 
                    return { 
                        onClick: () => this.continuousBaseDrive(-1 * JOINT_VELOCITIES["translate_mobile_base"]! * this.velocityScale, 0.0),
                        onRelease: () => this.stopCurrentAction(), 
                        onLeave: () => this.stopCurrentAction()
                    }
                    case UserInteractionFunction.BaseRotateLeft: 
                        return { 
                            onClick: () => this.continuousBaseDrive(0.0, JOINT_VELOCITIES["translate_mobile_base"]! * this.velocityScale),
                            onRelease: () => this.stopCurrentAction(), 
                            onLeave: () => this.stopCurrentAction()
                        }
                    case UserInteractionFunction.BaseRotateRight: 
                        return { 
                            onClick: () => this.continuousBaseDrive(0.0, -1 * JOINT_VELOCITIES["translate_mobile_base"]! * this.velocityScale),
                            onRelease: () => this.stopCurrentAction(), 
                            onLeave: () => this.stopCurrentAction()
                        }
                    case UserInteractionFunction.ArmLower: 
                        return { 
                            onClick: () => this.continuousArmMovement("joint_lift", JOINT_INCREMENTS["joint_lift"]! * this.velocityScale),
                            onRelease: () => this.stopCurrentAction(), 
                            onLeave: () => this.stopCurrentAction()
                        }
                    case UserInteractionFunction.ArmLift: 
                        return { 
                            onClick: () => this.continuousArmMovement("joint_lift", -1 * JOINT_INCREMENTS["joint_lift"]! * this.velocityScale),
                            onRelease: () => this.stopCurrentAction(), 
                            onLeave: () => this.stopCurrentAction()
                        }
                    case UserInteractionFunction.ArmExtend: 
                        return { 
                            onClick: () => this.continuousArmMovement("wrist_extension", JOINT_INCREMENTS["wrist_extension"]! * this.velocityScale),
                            onRelease: () => this.stopCurrentAction(), 
                            onLeave: () => this.stopCurrentAction()
                        }
                    case UserInteractionFunction.ArmRetract: 
                        return { 
                            onClick: () => this.continuousArmMovement("wrist_extension", -1*JOINT_INCREMENTS["wrist_extension"]! * this.velocityScale),
                            onRelease: () => this.stopCurrentAction(), 
                            onLeave: () => this.stopCurrentAction()
                        }
                    case UserInteractionFunction.WristRotateIn: 
                        return { 
                            onClick: () => this.continuousArmMovement("joint_wrist_yaw", JOINT_INCREMENTS["joint_wrist_yaw"]! * this.velocityScale),
                            onRelease: () => this.stopCurrentAction(), 
                            onLeave: () => this.stopCurrentAction()
                        }
                    case UserInteractionFunction.WristRotateOut: 
                        return { 
                            onClick: () => this.continuousArmMovement("joint_wrist_yaw", -1 * JOINT_INCREMENTS["joint_wrist_yaw"]! * this.velocityScale),
                            onRelease: () => this.stopCurrentAction(), 
                            onLeave: () => this.stopCurrentAction()
                        }
                    case UserInteractionFunction.GripperOpen: 
                        return { 
                            onClick: () => this.continuousArmMovement("joint_gripper_finger_left", JOINT_INCREMENTS["joint_gripper_finger_left"]! * this.velocityScale),
                            onRelease: () => this.stopCurrentAction(), 
                            onLeave: () => this.stopCurrentAction()
                        }
                    case UserInteractionFunction.GripperOpen: 
                        return { 
                            onClick: () => this.continuousArmMovement("joint_gripper_finger_left", -1*JOINT_INCREMENTS["joint_gripper_finger_left"]! * this.velocityScale),
                            onRelease: () => this.stopCurrentAction(), 
                            onLeave: () => this.stopCurrentAction()
                        }
                }
                break;
            case ActionMode.ClickClick:
                switch (interactionFn) {
                    case UserInteractionFunction.BaseForward: 
                        return { 
                            onClick: () => this.activeVelocityAction ? this.stopCurrentAction() :
                                this.continuousBaseDrive(JOINT_VELOCITIES["translate_mobile_base"]! * this.velocityScale, 0.0),
                            onLeave: () => this.stopCurrentAction()
                        }
                    case UserInteractionFunction.BaseReverse: 
                    return { 
                        onClick: () => this.activeVelocityAction ? this.stopCurrentAction() :
                            this.continuousBaseDrive(-1 * JOINT_VELOCITIES["translate_mobile_base"]! * this.velocityScale, 0.0),
                        onLeave: () => this.stopCurrentAction()
                    }
                    case UserInteractionFunction.BaseRotateLeft: 
                        return { 
                            onClick: () => this.activeVelocityAction ? this.stopCurrentAction() :
                                this.continuousBaseDrive(0.0, JOINT_VELOCITIES["translate_mobile_base"]! * this.velocityScale),
                            onLeave: () => this.stopCurrentAction()
                        }
                    case UserInteractionFunction.BaseRotateRight: 
                        return { 
                            onClick: () => this.activeVelocityAction ? this.stopCurrentAction() :
                                this.continuousBaseDrive(0.0, -1 * JOINT_VELOCITIES["translate_mobile_base"]! * this.velocityScale),
                            onLeave: () => this.stopCurrentAction()
                        }
                    case UserInteractionFunction.ArmLower: 
                        return { 
                            onClick: () => this.activeVelocityAction ? this.stopCurrentAction() :
                                this.continuousArmMovement("joint_lift", JOINT_INCREMENTS["joint_lift"]! * this.velocityScale),
                            onLeave: () => this.stopCurrentAction()
                        }
                    case UserInteractionFunction.ArmLift: 
                        return { 
                            onClick: () => this.activeVelocityAction ? this.stopCurrentAction() :
                                this.continuousArmMovement("joint_lift", -1 * JOINT_INCREMENTS["joint_lift"]! * this.velocityScale),
                            onLeave: () => this.stopCurrentAction()
                        }
                    case UserInteractionFunction.ArmExtend: 
                        return { 
                            onClick: () => this.activeVelocityAction ? this.stopCurrentAction() :
                                this.continuousArmMovement("wrist_extension", JOINT_INCREMENTS["wrist_extension"]! * this.velocityScale),
                            onLeave: () => this.stopCurrentAction()
                        }
                    case UserInteractionFunction.ArmRetract: 
                        return { 
                            onClick: () => this.activeVelocityAction ? this.stopCurrentAction() : 
                                this.continuousArmMovement("wrist_extension", -1*JOINT_INCREMENTS["wrist_extension"]! * this.velocityScale),
                            onLeave: () => this.stopCurrentAction()
                        }
                    case UserInteractionFunction.WristRotateIn: 
                        return { 
                            onClick: () => this.activeVelocityAction ? this.stopCurrentAction() : 
                                this.continuousArmMovement("joint_wrist_yaw", JOINT_INCREMENTS["joint_wrist_yaw"]! * this.velocityScale),
                            onLeave: () => this.stopCurrentAction()
                        }
                    case UserInteractionFunction.WristRotateOut: 
                        return { 
                            onClick: () => this.activeVelocityAction ? this.stopCurrentAction() :
                                this.continuousArmMovement("joint_wrist_yaw", -1 * JOINT_INCREMENTS["joint_wrist_yaw"]! * this.velocityScale),
                            onLeave: () => this.stopCurrentAction()
                        }
                    case UserInteractionFunction.GripperOpen: 
                        return { 
                            onClick: () => this.activeVelocityAction ? this.stopCurrentAction() :
                                this.continuousArmMovement("joint_gripper_finger_left", JOINT_INCREMENTS["joint_gripper_finger_left"]! * this.velocityScale),
                            onLeave: () => this.stopCurrentAction()
                        }
                    case UserInteractionFunction.GripperOpen: 
                        return { 
                            onClick: () => this.activeVelocityAction ? this.stopCurrentAction() :
                                this.continuousArmMovement("joint_gripper_finger_left", -1*JOINT_INCREMENTS["joint_gripper_finger_left"]! * this.velocityScale),
                            onLeave: () => this.stopCurrentAction()
                        }
                }
                break;
        }

        // throw 'Functions do not exist for: ' + interactionFn
        return {
            onClick: () => console.log(`${this.actionMode} ${interactionFn} clicked`),
            onRelease: () => console.log(`${this.actionMode} ${interactionFn} releasd`)
        }
    }
}<|MERGE_RESOLUTION|>--- conflicted
+++ resolved
@@ -3,11 +3,7 @@
 import { VelocityCommand } from 'utils/commands'
 import { ActionMode } from "./actionmodebutton"
 import { UserInteractionFunction, ButtonFunctionProps } from "./buttonpads"
-<<<<<<< HEAD
 import { JOINT_VELOCITIES, JOINT_INCREMENTS, ValidJoints }from 'utils/util'
-=======
-import { JOINT_VELOCITIES, JOINT_INCREMENTS } from 'utils/util'
->>>>>>> 9cb6b4bc
 
 interface FunctionProviderState {
     actionMode: ActionMode
@@ -87,21 +83,11 @@
         switch (this.actionMode) {
             case ActionMode.StepActions:
                 switch (interactionFn) {
-<<<<<<< HEAD
-                    case UserInteractionFunction.BaseForward: 
-                        return { 
-                            onClick: () => {this.activeVelocityAction = 
-                                this.remoteRobot.driveBase(JOINT_VELOCITIES["translate_mobile_base"]! * this.velocityScale, 0.0)
-                        console.log("step actions")
-                    },
-                            onLeave: () => this.stopCurrentAction()
-=======
                     case UserInteractionFunction.BaseForward:
                         return {
                             onClick: () => this.activeVelocityAction =
                                 this.remoteRobot.driveBase(JOINT_VELOCITIES["translate_mobile_base"]! * this.velocityScale, 0.0),
                             onLeave: () => this.activeVelocityAction?.stop()
->>>>>>> 9cb6b4bc
                         }
                     case UserInteractionFunction.BaseReverse:
                         return {
@@ -199,13 +185,13 @@
                         }
                     case UserInteractionFunction.ArmLower: 
                         return { 
+                            onClick: () => this.continuousArmMovement("joint_lift", -1 * JOINT_INCREMENTS["joint_lift"]! * this.velocityScale),
+                            onRelease: () => this.stopCurrentAction(), 
+                            onLeave: () => this.stopCurrentAction()
+                        }
+                    case UserInteractionFunction.ArmLift: 
+                        return { 
                             onClick: () => this.continuousArmMovement("joint_lift", JOINT_INCREMENTS["joint_lift"]! * this.velocityScale),
-                            onRelease: () => this.stopCurrentAction(), 
-                            onLeave: () => this.stopCurrentAction()
-                        }
-                    case UserInteractionFunction.ArmLift: 
-                        return { 
-                            onClick: () => this.continuousArmMovement("joint_lift", -1 * JOINT_INCREMENTS["joint_lift"]! * this.velocityScale),
                             onRelease: () => this.stopCurrentAction(), 
                             onLeave: () => this.stopCurrentAction()
                         }
