import React from 'react'
import { createRoot } from 'react-dom/client';
import { WebRTCConnection } from 'shared/webrtcconnections';
import { WebRTCMessage, RemoteStream } from 'shared/util';
import { RemoteRobot } from 'shared/remoterobot';
import { cmd } from 'shared/commands';
import { Operator } from './operator';
import { FunctionProvider } from 'operator/tsx/functionprovider/functionprovider';
import { ButtonFunctionProvider } from 'operator/tsx/functionprovider/buttonpads'
import { PredictiveDisplayFunctionProvider } from 'operator/tsx/functionprovider/predictivedisplay'
import { VoiceFunctionProvider } from 'operator/tsx/functionprovider/voicecommands'
import { DEFAULT_LAYOUT } from './utils/defaultlayout';
import { DEFAULT_VELOCITY_SCALE } from './staticcomponents/velocitycontrol';
import "operator/css/index.css"

let allRemoteStreams: Map<string, RemoteStream> = new Map<string, RemoteStream>()
let remoteRobot: RemoteRobot;
export var buttonFunctionProvider = new ButtonFunctionProvider();
export var voiceFunctionProvider = new VoiceFunctionProvider();
export var predicitiveDisplayFunctionProvider = new PredictiveDisplayFunctionProvider();

let connection = new WebRTCConnection({
    peerRole: "operator",
    polite: true,
    onMessage: handleMessage,
    onTrackAdded: handleRemoteTrackAdded,
    onMessageChannelOpen: configureRobot,
    onConnectionEnd: disconnectFromRobot
});

connection.joinOperatorRoom()

// Create root once when index is loaded
const container = document.getElementById('root');
const root = createRoot(container!);

function handleRemoteTrackAdded(event: RTCTrackEvent) {
    console.log('Remote track added.');
    const track = event.track;
    const stream = event.streams[0];
    console.log('got track id=' + track.id, track);
    if (stream) {
        console.log('stream id=' + stream.id, stream);
    }
    console.log('OPERATOR: adding remote tracks');

    let streamName = connection.cameraInfo[stream.id]
    allRemoteStreams.set(streamName, { 'track': track, 'stream': stream });
}

function handleMessage(message: WebRTCMessage | WebRTCMessage[]) {
    if (message instanceof Array) {
        for (const subMessage of message) {
            handleMessage(subMessage)
        }
        return
    }
    switch (message.type) {
        case 'validJointState':
            remoteRobot.sensors.checkValidJointState(
                message.jointsInLimits,
                message.jointsInCollision
            );
            break;
    }
}

function configureRobot() {
    remoteRobot = new RemoteRobot({
        robotChannel: (message: cmd) => connection.sendData(message),
    });
    remoteRobot.setRobotMode("navigation");
    remoteRobot.sensors.setFunctionProviderCallback(buttonFunctionProvider.updateJointStates);
    
<<<<<<< HEAD
    FunctionProvider.initialize();
    FunctionProvider.addRemoteRobot(remoteRobot);

=======
    FunctionProvider.initialize(DEFAULT_VELOCITY_SCALE, DEFAULT_LAYOUT.actionMode);
    FunctionProvider.addRemoteRobot(remoteRobot);
>>>>>>> 505d8d10

    root.render(
        <Operator
            remoteStreams={allRemoteStreams}
<<<<<<< HEAD
=======
            layout={DEFAULT_LAYOUT}
>>>>>>> 505d8d10
        />
    );
}

function disconnectFromRobot() {
    connection.hangup()
}

window.onbeforeunload = () => {
    connection.hangup()
};<|MERGE_RESOLUTION|>--- conflicted
+++ resolved
@@ -72,22 +72,13 @@
     remoteRobot.setRobotMode("navigation");
     remoteRobot.sensors.setFunctionProviderCallback(buttonFunctionProvider.updateJointStates);
     
-<<<<<<< HEAD
-    FunctionProvider.initialize();
-    FunctionProvider.addRemoteRobot(remoteRobot);
-
-=======
     FunctionProvider.initialize(DEFAULT_VELOCITY_SCALE, DEFAULT_LAYOUT.actionMode);
     FunctionProvider.addRemoteRobot(remoteRobot);
->>>>>>> 505d8d10
 
     root.render(
         <Operator
             remoteStreams={allRemoteStreams}
-<<<<<<< HEAD
-=======
             layout={DEFAULT_LAYOUT}
->>>>>>> 505d8d10
         />
     );
 }
