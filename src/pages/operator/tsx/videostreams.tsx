<<<<<<< HEAD
import React, { VideoHTMLAttributes, useEffect, useRef } from "react";
import { ROSCompressedImage } from "utils/util";
=======
import React from "react";
import { ROSCompressedImage, className } from "utils/util";
>>>>>>> 3d835192
import * as Bp from "operator/tsx/buttonpads"
import { PredictiveDisplay } from "operator/tsx/predictivedisplay";
import "operator/css/videostreams.css"
import { CustomizableComponentProps } from "./customizablecomponent";

type VideoStreamProps = {
    width: number,
    height: number,
    fps: number
}

export class VideoStream extends React.Component<VideoStreamProps> {
    canvas = React.createRef<HTMLCanvasElement>();
    img: HTMLImageElement;
    video: HTMLVideoElement;
    width: number;
    height: number;
    fps: number;
    className?: string;
    outputVideoStream?: MediaStream

    constructor(props: VideoStreamProps) {
        super(props);
        this.width = props.width;
        this.height = props.height;
        this.fps = props.fps;
        this.img = document.createElement("img");
        this.video = document.createElement("video");
        this.video.style.display = "block";
        this.video.setAttribute("width", this.width.toString());
        this.video.setAttribute("height", this.height.toString());
        this.outputVideoStream = new MediaStream();

        this.updateImage = this.updateImage.bind(this);
    }

    get imageReceived() {
        return this.img.src != null;
    }

    renderVideo() {
        if (!this.imageReceived) {
            return;
        }
        this.canvas.current?.getContext('2d')?.drawImage(this.img, 0, 0, this.width, this.height)
    }

    updateImage(message: ROSCompressedImage) {
        this.img.src = 'data:image/jpg;base64,' + message.data;
    }

    drawVideo() {
        this.renderVideo();
        requestAnimationFrame(this.drawVideo.bind(this));
    }

    start() {
        if (!this.canvas.current) throw 'Video stream canvas null'
        this.outputVideoStream = this.canvas.current.captureStream(this.fps);
        this.video.srcObject = this.outputVideoStream;
        this.drawVideo();
    }

    render() {
        return (
            <canvas
                ref={this.canvas!}
                width={this.width}
                height={this.height}
                className={this.className}
            />
        )
    }
}

<<<<<<< HEAD
export class VideoControl extends React.Component<{ stream: MediaStream }, {}> {
    private videoRef: React.RefObject<HTMLVideoElement>;
  
    constructor(props: { stream: MediaStream }) {
      super(props);
      this.videoRef = React.createRef<HTMLVideoElement>();
      this.state = {
        stream: null
      }
    }
  
    componentDidMount() {
      if (this.videoRef.current) {
        console.log("component mounted")
        this.videoRef.current.srcObject = this.props.stream;
        this.setState({stream: this.props.stream})
      }
    }
  
    componentDidUpdate() {
      if (this.videoRef.current) {
        console.log("component updates")
        this.videoRef.current.srcObject = this.props.stream;
        console.log(this.videoRef.current?.srcObject.getTracks()[0].readyState)
    }
    }
  
    render() {
        console.log(this.videoRef.current?.srcObject )
      return (
        <div key={this.props.stream.id}>
            <video ref={this.videoRef} autoPlay muted={true}/>
        </div>
      )
    }
  }
  

type VideoControlPropsType = VideoHTMLAttributes<HTMLVideoElement> & {
    srcObject: MediaStream;
  };
  
  export default function Video({ srcObject, ...props }: VideoControlPropsType) {
    const refVideo = useRef<HTMLVideoElement>(null);
    const [srcObjectSet, setSrcObjectSet] = React.useState(false);
  
    useEffect(() => {
      if (refVideo.current && srcObject) {
        refVideo.current.srcObject = srcObject;
        refVideo.current.onloadedmetadata = function(e) {
            refVideo.current!.play();
            };
        setSrcObjectSet(true);
      }
    }, [srcObject]);

    console.log("Video element:", refVideo.current);
    return <video ref={refVideo} {...props} autoPlay  playsInline muted />;
  }
  
  export const VideoControlComponent = (props: { streams: MediaStream[] }) => {
    let test= <Video key={0} srcObject={props.streams[0]} />
    console.log(test)
    return (
      <div>
        <button>test</button>
        {props.streams.map((stream, i) => (
            <Video key={i} srcObject={stream} />
        ))}
      </div>
    );
  };
  

// Gripper video stream
export const VideoStreamComponent = (props: { streams: VideoStream[] }) => {
=======
export type VideoStreamComponentProps = CustomizableComponentProps & {
    stream: VideoStream,
    buttonPad: React.ReactNode,
}

/**
 * Displays a video stream with an optional button pad overlay
 * @param props properties
 * @returns a video stream component
 */
export const VideoStreamComponent = (props: VideoStreamComponentProps) => {
    const [streamStyle, setStreamStyle] = React.useState({});
    const streamRef = props.stream.canvas;  // refrence to the canvas element from the stream
    const resizeObserver = new ResizeObserver(entries => {
        const { height, width } = entries[0].contentRect;
        setStreamStyle({ height, width });
    });
    React.useEffect(() => {
        if (!streamRef?.current) return;
        resizeObserver.observe(streamRef.current);
        return () => resizeObserver.disconnect();
    }, []);

    const { customizing, onSelect } = props.sharedState;

    const active = props.path === props.sharedState.activePath;
    props.stream.className = className("video-canvas", { customizing, active })

    return (
        <div
            className='video-stream'
            onClick={() => onSelect(props.path, props.definition)}
        >
            {
                props.buttonPad ?
                    <div
                        className="video-button-pad"
                        style={streamStyle}
                    >
                        {props.buttonPad}
                    </div> : undefined
            }
            {props.stream.render()}
        </div>
    );
}

/** Renders all three video streams side by side */
export const AllVideoStreamComponent = (props: { streams: VideoStream[] }) => {
>>>>>>> 3d835192
    console.log(props.streams)
    // let buttonPads = Bp.ExampleButtonPads;
    // let buttonPads = [undefined, undefined, undefined];
    // Replace the overhead button pad with predictive display
    // buttonPads[0] = <PredictiveDisplay onClick={(len, ang) => console.log(`Length: ${len}, Angle: ${ang}`)} />;
    const widths = ["30%", "22.5%", "45%"];
    return (
        <div id="video-stream-container">
            {props.streams.map((stream, i) => (
                <div key={i} className="video-stream" style={{ width: widths[i] }}>
                    {stream.render()}
                </div>
            )
            )}
        </div>
    );
};<|MERGE_RESOLUTION|>--- conflicted
+++ resolved
@@ -1,12 +1,5 @@
-<<<<<<< HEAD
 import React, { VideoHTMLAttributes, useEffect, useRef } from "react";
-import { ROSCompressedImage } from "utils/util";
-=======
-import React from "react";
 import { ROSCompressedImage, className } from "utils/util";
->>>>>>> 3d835192
-import * as Bp from "operator/tsx/buttonpads"
-import { PredictiveDisplay } from "operator/tsx/predictivedisplay";
 import "operator/css/videostreams.css"
 import { CustomizableComponentProps } from "./customizablecomponent";
 
@@ -80,41 +73,37 @@
     }
 }
 
-<<<<<<< HEAD
 export class VideoControl extends React.Component<{ stream: MediaStream }, {}> {
     private videoRef: React.RefObject<HTMLVideoElement>;
   
     constructor(props: { stream: MediaStream }) {
-      super(props);
-      this.videoRef = React.createRef<HTMLVideoElement>();
-      this.state = {
-        stream: null
-      }
+        super(props);
+        this.videoRef = React.createRef<HTMLVideoElement>();
+        this.state = {
+            stream: null
+        }
     }
   
     componentDidMount() {
-      if (this.videoRef.current) {
-        console.log("component mounted")
-        this.videoRef.current.srcObject = this.props.stream;
-        this.setState({stream: this.props.stream})
-      }
+        if (this.videoRef.current) {
+            this.videoRef.current.srcObject = this.props.stream;
+            this.setState({stream: this.props.stream})
+        }
     }
   
     componentDidUpdate() {
-      if (this.videoRef.current) {
-        console.log("component updates")
-        this.videoRef.current.srcObject = this.props.stream;
-        console.log(this.videoRef.current?.srcObject.getTracks()[0].readyState)
-    }
+        if (this.videoRef.current) {
+            this.videoRef.current.srcObject = this.props.stream;
+        }
     }
   
     render() {
         console.log(this.videoRef.current?.srcObject )
-      return (
-        <div key={this.props.stream.id}>
-            <video ref={this.videoRef} autoPlay muted={true}/>
-        </div>
-      )
+        return (
+            <div key={this.props.stream.id}>
+                <video ref={this.videoRef} autoPlay muted={true}/>
+            </div>
+        )
     }
   }
   
@@ -132,7 +121,7 @@
         refVideo.current.srcObject = srcObject;
         refVideo.current.onloadedmetadata = function(e) {
             refVideo.current!.play();
-            };
+        };
         setSrcObjectSet(true);
       }
     }, [srcObject]);
@@ -145,19 +134,15 @@
     let test= <Video key={0} srcObject={props.streams[0]} />
     console.log(test)
     return (
-      <div>
-        <button>test</button>
-        {props.streams.map((stream, i) => (
-            <Video key={i} srcObject={stream} />
-        ))}
-      </div>
+        <div>
+            <button>test</button>
+            {props.streams.map((stream, i) => (
+                <Video key={i} srcObject={stream} />
+            ))}
+        </div>
     );
   };
-  
-
-// Gripper video stream
-export const VideoStreamComponent = (props: { streams: VideoStream[] }) => {
-=======
+
 export type VideoStreamComponentProps = CustomizableComponentProps & {
     stream: VideoStream,
     buttonPad: React.ReactNode,
@@ -207,7 +192,6 @@
 
 /** Renders all three video streams side by side */
 export const AllVideoStreamComponent = (props: { streams: VideoStream[] }) => {
->>>>>>> 3d835192
     console.log(props.streams)
     // let buttonPads = Bp.ExampleButtonPads;
     // let buttonPads = [undefined, undefined, undefined];
