--- conflicted
+++ resolved
@@ -21,12 +21,7 @@
   ROSPose,
   waitUntil,
 } from "shared/util";
-<<<<<<< HEAD
-import { GetHasBetaTeleopKit, GetHasDexGripper } from "./commands";
-=======
 import { GetHasBetaTeleopKit, GetStretchTool } from "./commands";
->>>>>>> 483c95e6
-
 export type robotMessageChannel = (message: cmd) => void;
 
 export class RemoteRobot extends React.Component<{}, any> {
@@ -194,13 +189,8 @@
     this.robotChannel(cmd);
   }
 
-<<<<<<< HEAD
-  getHasDexGripper(type: "getHasDexGripper") {
-    let cmd: GetHasDexGripper = {
-=======
   getStretchTool(type: "getStretchTool") {
     let cmd: GetStretchTool = {
->>>>>>> 483c95e6
       type: type,
     };
     this.robotChannel(cmd);
