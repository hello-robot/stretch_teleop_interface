--- conflicted
+++ resolved
@@ -23,13 +23,10 @@
     ActionStateMessage,
     ROSBatteryState,
     BatteryVoltageMessage,
-<<<<<<< HEAD
     BoundingBox,
     DetectedObjectMessage,
     BoundingBox2D,
-=======
     delay,
->>>>>>> 350cd024
 } from "shared/util";
 import { AllVideoStreamComponent, VideoStream } from "./videostreams";
 import { AudioStream } from "./audiostreams";
