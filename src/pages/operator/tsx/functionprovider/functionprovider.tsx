--- conflicted
+++ resolved
@@ -1,13 +1,8 @@
 import { RemoteRobot } from "shared/remoterobot"
 import { VelocityCommand } from 'shared/commands'
-<<<<<<< HEAD
 import { ValidJoints } from "shared/util";
 import { ActionMode } from "../utils/componentdefinitions";
 
-=======
-import { ActionMode } from "../staticcomponents/actionmodebutton"
-import { ValidJoints } from 'shared/util'
->>>>>>> 28da1719
 /**
  * Provides logic to connect the {@link RemoteRobot} and the components in the 
  * interface
