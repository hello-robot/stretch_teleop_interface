--- conflicted
+++ resolved
@@ -16,17 +16,13 @@
 
 /** Operator interface webpage */
 export const Operator = (props: {
-<<<<<<< HEAD
-    remoteStreams: Map<string, RemoteStream>
-=======
     remoteStreams: Map<string, RemoteStream>,
     layout: LayoutDefinition
->>>>>>> 505d8d10
 }) => {
     const [customizing, setCustomizing] = React.useState(false);
-<<<<<<< HEAD
-    const [activePath, setActivePath] = React.useState<string | undefined>();
-    const [activeDef, setActiveDef] = React.useState<ComponentDefinition | undefined>();
+    const [activePath, setActivePath] = React.useState<string | undefined>(undefined);
+    const [activeDef, setActiveDef] = React.useState<ComponentDefinition | undefined>(undefined);
+    const [velocityScale, setVelocityScale] = React.useState<number>(FunctionProvider.velocityScale);
 
     // Just used as a flag to force the operator to rerender when the button state map
     // has been updated
@@ -38,26 +34,6 @@
     }
     buttonFunctionProvider.setOperatorCallback(operatorCallback);
 
-    // Store as state to cause rerender when velocity scale or action mode are changed
-=======
-    const [activePath, setActivePath] = React.useState<string | undefined>(undefined);
-    const [activeDef, setActiveDef] = React.useState<ComponentDefinition | undefined>(undefined);
->>>>>>> 505d8d10
-    const [velocityScale, setVelocityScale] = React.useState<number>(FunctionProvider.velocityScale);
-
-<<<<<<< HEAD
-=======
-    // Just used as a flag to force the operator to rerender when the button state map
-    // has been updated
-    const [buttonStateMapRerender, setButtonStateMapRerender] = React.useState<boolean>(false);
-    const buttonStateMap = React.useRef<ButtonStateMap>();
-    function operatorCallback(bsm: ButtonStateMap) {
-        buttonStateMap.current = bsm;
-        setButtonStateMapRerender(!buttonStateMapRerender);
-    }
-    buttonFunctionProvider.setOperatorCallback(operatorCallback);
-
->>>>>>> 505d8d10
     let remoteStreams = props.remoteStreams;
 
     /** Rerenders the operator */
