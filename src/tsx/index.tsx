import React from 'react';
import ReactDOM from 'react-dom';
import '../css/index.css'

<<<<<<< HEAD
import { VideoStreams, OverheadComponent } from './videostreams';
import { ImageViewer, Encoding, TransportLayer } from 'rosreact';
import { Connect } from './robot'
import { WebRTCConnections } from './webrtcconnections'
import { Operator } from './operator'
=======
import { Robot } from './robot'
import { WebRTCConnection } from './webrtcconnections'
import { navigationProps, realsenseProps, gripperProps } from '../util/util'
import { VideoStreamComponent, VideoStream } from './videostreams';
>>>>>>> 314ed5b1

export const robot = new Robot({})
export let connection: WebRTCConnection;
export let navigationStream = new VideoStream(navigationProps);
export let realsenseStream = new VideoStream(realsenseProps)
export let gripperStream = new VideoStream(gripperProps);

robot.connect().then(() => {
    robot.subscribeToVideo({
        topicName: "/rotatedNavCamera/compressed",
        callback: navigationStream.updateImage.bind(navigationStream)
    })
    navigationStream.start()

    robot.subscribeToVideo({
        topicName: "/rotatedCamera/compressed",
        callback: realsenseStream.updateImage.bind(realsenseStream)
    })
    realsenseStream.start()

    robot.subscribeToVideo({
        topicName: "/gripper_camera/image_raw/compressed",
        callback: gripperStream.updateImage.bind(gripperStream)
    })
    gripperStream.start()

    connection = new WebRTCConnection({ 
        peerName: 'ROBOT', 
        onConnectionStart: handleSessionStart 
    });
    connection.connectToRobot('ROBOT')
})

function handleSessionStart() {
    let stream: MediaStream = navigationStream.outputVideoStream!;
    stream.getTracks().forEach(track => connection.addTrack(track, stream))

    stream = realsenseStream.outputVideoStream!;
    stream.getTracks().forEach(track => connection.addTrack(track, stream))

    stream = gripperStream.outputVideoStream!;
    stream.getTracks().forEach(track => connection.addTrack(track, stream))
}

ReactDOM.render(
<<<<<<< HEAD
    <Operator />,
=======
    <VideoStreamComponent streams={[navigationStream, realsenseStream, gripperStream]}/>,
>>>>>>> 314ed5b1
    document.getElementById('root')
);<|MERGE_RESOLUTION|>--- conflicted
+++ resolved
@@ -2,18 +2,10 @@
 import ReactDOM from 'react-dom';
 import '../css/index.css'
 
-<<<<<<< HEAD
-import { VideoStreams, OverheadComponent } from './videostreams';
-import { ImageViewer, Encoding, TransportLayer } from 'rosreact';
-import { Connect } from './robot'
-import { WebRTCConnections } from './webrtcconnections'
-import { Operator } from './operator'
-=======
 import { Robot } from './robot'
 import { WebRTCConnection } from './webrtcconnections'
 import { navigationProps, realsenseProps, gripperProps } from '../util/util'
 import { VideoStreamComponent, VideoStream } from './videostreams';
->>>>>>> 314ed5b1
 
 export const robot = new Robot({})
 export let connection: WebRTCConnection;
@@ -59,10 +51,6 @@
 }
 
 ReactDOM.render(
-<<<<<<< HEAD
-    <Operator />,
-=======
     <VideoStreamComponent streams={[navigationStream, realsenseStream, gripperStream]}/>,
->>>>>>> 314ed5b1
     document.getElementById('root')
 );